--- conflicted
+++ resolved
@@ -13,11 +13,8 @@
 *.jpg
 *.png
 *.gif
-<<<<<<< HEAD
 *.json
-=======
 *.log
->>>>>>> 00d399a4
 
 # Data folder
 blur_results/
