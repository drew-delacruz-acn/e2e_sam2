import os
import json
from pathlib import Path

def load_embeddings(results_dir, model_type="resnet50"):
    """
    Load embeddings from the results directory.
    
    Args:
        results_dir: Path to the results directory
        model_type: Type of embeddings to load ("resnet50", "vit", or "clip")
        
    Returns:
        Dictionary with video_name and images (mapping image names to their segment embeddings)
    """
    # Validate model type
    if model_type not in ["resnet50", "vit", "clip"]:
        raise ValueError(f"Invalid model type: {model_type}. Must be 'resnet50', 'vit', or 'clip'")
    
    results_path = Path(results_dir)
    all_embeddings = {}
    video_name = results_path.name  # Default to directory name
    
    # First check if there's a processing summary
    summary_path = results_path / "processing_summary.json"
    if summary_path.exists():
        # Use the summary to find embedding files
        with open(summary_path, 'r') as f:
            summary = json.load(f)
        
        # Get video name from summary if available
        if "video_name" in summary:
            video_name = summary["video_name"]
            
        for img_data in summary.get("processed_images", []):
            embeddings_file = img_data.get("embeddings_file")
            if embeddings_file and os.path.exists(embeddings_file):
                with open(embeddings_file, 'r') as f:
                    img_embeddings = json.load(f)
                
                # Check if the embedding file has a video_name that should override our default
                if "video_name" in img_embeddings and img_embeddings["video_name"]:
                    video_name = img_embeddings["video_name"]
                
                image_name = Path(img_embeddings["original_image"]).stem
                all_embeddings[image_name] = {}
                
                # Extract the requested embeddings for each segment
                for segment_id, segment_data in img_embeddings["segments"].items():
                    if model_type in segment_data["embeddings"]:
                        all_embeddings[image_name][segment_id] = {
                            "embedding": segment_data["embeddings"][model_type],
                            "path": segment_data["path"]
                        }
    else:
        # Scan directory structure to find embedding files
        for img_dir in results_path.iterdir():
            if img_dir.is_dir():
                embeddings_dir = img_dir / "embeddings"
                if embeddings_dir.exists():
                    for embed_file in embeddings_dir.glob("*_embeddings.json"):
                        with open(embed_file, 'r') as f:
                            img_embeddings = json.load(f)
                        
                        # Check if the embedding file has a video_name that should override our default
                        if "video_name" in img_embeddings and img_embeddings["video_name"]:
                            video_name = img_embeddings["video_name"]
                        
                        image_name = img_dir.name
                        all_embeddings[image_name] = {}
                        
                        # Extract the requested embeddings for each segment
                        for segment_id, segment_data in img_embeddings["segments"].items():
                            if model_type in segment_data["embeddings"]:
                                all_embeddings[image_name][segment_id] = {
                                    "embedding": segment_data["embeddings"][model_type],
                                    "path": segment_data["path"]
                                }
    
    # Return both the video name and the embeddings
    return {
        "video_name": video_name,
        "images": all_embeddings
    }


# Use the function
print("Loading embeddings...")
print("In directory:", os.getcwd())
embedding_result = load_embeddings("center_padded_image_results", "resnet50")
counter = 0
# Now you have access to all embeddings
video_name = embedding_result["video_name"]
embeddings = embedding_result["images"]
for image_name, segments in embeddings.items():
    for segment_id, data in segments.items():
        embedding = data["embedding"]
        segment_path = data["path"]
        counter += 1


print(f'Loaded {len(embeddings)} images with embeddings for video: {video_name}')
print(f'Total segments: {counter}')


# from neo4j import GraphDatabase
# from dotenv import load_dotenv
# import os
# load_dotenv()
# NEO4J_DB = 'ipid'

# driver = GraphDatabase.driver(os.getenv("NEO4J_URI"), auth=(os.getenv("NEO4J_USERNAME"), os.getenv("NEO4J_PASSWORD")))

# # with driver.session(database=NEO4J_DB) as session:
# #     embedding = THIS SHOULD BE YOUR KEY 'renset50' IN YOUR JSON
# #     query = f"""
# #         CALL db.index.vector.queryNodes("resnet_index", 14752, $embedding)
# #         YIELD node, score
# #         MATCH (origin)-[:custom_hasResnetEmbedding]->(node)
# #         WHERE NOT origin.value CONTAINS 'Scenes' AND origin.custom_hasPadding = true
# #         WITH origin.value AS result, origin.omc_hasVersion as version, score AS similarity
# #         WHERE similarity > $threshold
# #         ORDER BY similarity DESC
# #         RETURN DISTINCT result, version, similarity
# #         LIMIT $top_k
# #         """

# #     results = session.run(query, embedding=embedding, top_k=1, threshold=0.7)
# #     top_results = []
# #     for record in results:
# #         top_results.append({
# #             'predicted_object': record['result'],
# #             'object_version': record['version'], 
# #             'similarity_score': record['similarity']
# #         })
# #     # save the results to a json

def search_similar_segments_in_neo4j(embeddings_dir, model_type="resnet50"):
    """
    Load embeddings and search for similar segments in Neo4j.
    
    Args:
        embeddings_dir: Directory containing segment embeddings
        model_type: Type of embeddings to use ('resnet50', 'vit', or 'clip')
    """
    from neo4j import GraphDatabase
    from dotenv import load_dotenv
    import os
    import json
    
    # Load environment variables
    load_dotenv()
    NEO4J_DB = 'ipid'
    
    # Connect to Neo4j
    driver = GraphDatabase.driver(
        os.getenv("NEO4J_URI"), 
        auth=(os.getenv("NEO4J_USERNAME"), os.getenv("NEO4J_PASSWORD"))
    )
    
    # Load embeddings
    print(f"Loading {model_type} embeddings from {embeddings_dir}...")
    embedding_result = load_embeddings(embeddings_dir, model_type)
    video_name = embedding_result["video_name"]
    embeddings = embedding_result["images"]
    print(f"Loaded embeddings for video '{video_name}' with {len(embeddings)} images")
    
    # Prepare results container
    all_results = {
        "video_name": video_name,
        "images": {}
    }
    
    # Query for each segment's embedding
    with driver.session(database=NEO4J_DB) as session:
        for image_name, segments in embeddings.items():
            image_results = {}
            
            for segment_id, data in segments.items():
                embedding = data["embedding"]
                segment_path = data["path"]
                
                # Use the Neo4j vector search query
                query = """
                CALL db.index.vector.queryNodes("resnet_index", 14752, $embedding)
                YIELD node, score
                MATCH (origin)-[:custom_hasResnetEmbedding]->(node)
                WHERE NOT origin.value CONTAINS 'Scenes' AND origin.custom_hasPadding = true
                WITH origin.value AS result, origin.omc_hasVersion as version, score AS similarity
                WHERE similarity > $threshold
                ORDER BY similarity DESC
                RETURN DISTINCT result, version, similarity
                LIMIT $top_k
                """
                
                results = session.run(
                    query, 
                    embedding=embedding, 
                    top_k=1, 
                    threshold=0.7
                )
                
                # Process results
                segment_results = []
                for record in results:
                    segment_results.append({
                        'predicted_object': record['result'],
                        'object_version': record['version'], 
                        'similarity_score': record['similarity']
                    })
                
                # Add to results
                image_results[segment_id] = {
                    'segment_path': segment_path,
                    'matches': segment_results
                }
                
                print(f"Processed segment {segment_id} from image {image_name}")
            
            all_results["images"][image_name] = image_results
    
    # Save all results to a JSON file
<<<<<<< HEAD
    output_file = f"masked_segment_search_results_{model_type}.json"
=======
    output_file = f"{video_name}_search_results_{model_type}.json"
>>>>>>> fce86dcb
    with open(output_file, 'w') as f:
        json.dump(all_results, f, indent=2)
    
    print(f"Results saved to {output_file}")
    
    return all_results

results = search_similar_segments_in_neo4j("center_padded_image_results", "resnet50")
# print("Results:", results)
print("Done.")<|MERGE_RESOLUTION|>--- conflicted
+++ resolved
@@ -220,11 +220,7 @@
             all_results["images"][image_name] = image_results
     
     # Save all results to a JSON file
-<<<<<<< HEAD
     output_file = f"masked_segment_search_results_{model_type}.json"
-=======
-    output_file = f"{video_name}_search_results_{model_type}.json"
->>>>>>> fce86dcb
     with open(output_file, 'w') as f:
         json.dump(all_results, f, indent=2)
     
