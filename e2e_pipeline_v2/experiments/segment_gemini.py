# Standard library imports
import os
import json
import argparse
import logging
import traceback
from pathlib import Path
import sys
import time
import gc  # For garbage collection
from PIL import Image, ImageOps

# Add root directory to path to import local modules
sys.path.append(os.path.dirname(os.path.dirname(os.path.dirname(os.path.abspath(__file__)))))

# Third-party imports
import cv2
import numpy as np
import matplotlib.pyplot as plt
import matplotlib.patches as patches
import torch
from sam2.build_sam import build_sam2
from sam2.automatic_mask_generator import SAM2AutomaticMaskGenerator
from sam2.sam2_image_predictor import SAM2ImagePredictor
from tqdm import tqdm

from e2e_pipeline_v2.modules.embedding import EmbeddingGenerator, ModelType

# Configure logging
logging.basicConfig(
    level=logging.INFO,
    format='%(asctime)s - %(name)s - %(levelname)s - %(message)s'
)
logger = logging.getLogger('segment_and_embed')

def parse_args():
    """Parse command line arguments."""
    parser = argparse.ArgumentParser(description="Segment images and generate embeddings")
    
    # Create mutually exclusive group for input modes
    input_group = parser.add_mutually_exclusive_group(required=True)
    input_group.add_argument("--input_dir", type=str,
                      help="Directory containing images to segment and embed")
    input_group.add_argument("--image", type=str, 
                      help="Path to a single image to segment and embed")
    
    parser.add_argument("--output_dir", type=str, default="output_results",
                      help="Directory to save results")
    parser.add_argument("--models", type=str, nargs="+", default=["vit", "resnet50"],
                      choices=["clip", "vit", "resnet50"],
                      help="Embedding models to use")
    parser.add_argument("--min_area", type=int, default=1000,
                      help="Minimum area (in pixels) for segments to consider")
    parser.add_argument("--extensions", type=str, nargs="+", default=[".jpg", ".jpeg", ".png"],
                      help="Image file extensions to process")
    
    # Create mutually exclusive group for segmentation modes
    mode_group = parser.add_mutually_exclusive_group()
    mode_group.add_argument("--use_full_image_predictor", action="store_true",
                      help="Use SAM2 image predictor with full image bounds")
    mode_group.add_argument("--use_bbox_json", type=str, metavar="JSON_PATH",
                      help="Use SAM2 image predictor with bounding boxes from JSON file")
    
    return parser.parse_args()

def get_device():
    """Determine the best available device."""
    if torch.cuda.is_available():
        device = torch.device("cuda")
    elif hasattr(torch.backends, 'mps') and torch.backends.mps.is_available():
        device = torch.device("mps")
    else:
        device = torch.device("cpu")
    
    logger.info(f"Using device: {device}")

    if device.type == "cuda":
        # use bfloat16 for the entire notebook
        torch.autocast("cuda", dtype=torch.bfloat16).__enter__()
        # turn on tfloat32 for Ampere GPUs
        if torch.cuda.get_device_properties(0).major >= 8:
            torch.backends.cuda.matmul.allow_tf32 = True
            torch.backends.cudnn.allow_tf32 = True
    elif device.type == "mps":
        logger.info(
            "\nSupport for MPS devices is preliminary. SAM 2 is trained with CUDA and might "
            "give numerically different outputs and sometimes degraded performance on MPS."
        )
        
    return device

def apply_image_tranforms(image_path, output_path):
    """
    Resize and pad image to 224x224 while maintaining aspect ratio.
    
    Args:
        image_path: Path to the input image
        output_path: Path to save the padded image
        
    Returns:
        The padded PIL Image
    """
    # STEP 1 - APPLY PADDING
    image = Image.open(image_path).convert("RGB")
    target_width = target_height = 224
    width, height = image.size
    
    if width == target_width and height == target_height:
        resized_padded_image = image
    else:
        if width >= height:
            scale = target_width / width
        else:
            scale = target_height / height

        new_width = int(round(width * scale))
        new_height = int(round(height * scale))
        image = image.resize((new_width, new_height), Image.LANCZOS)
        
        pad_left = max((target_width - new_width) // 2, 0)
        pad_right = target_width - new_width - pad_left
        pad_top = max((target_height - new_height) // 2, 0)
        pad_bottom = target_height - new_height - pad_top
        
        resized_padded_image = ImageOps.expand(image, (pad_left, pad_top, pad_right, pad_bottom), fill='grey')
    
    # Ensure the output directory exists
    os.makedirs(os.path.dirname(output_path), exist_ok=True)
    resized_padded_image.save(output_path)
    return resized_padded_image

def show_anns(anns, borders=True):
    if len(anns) == 0:
        return
    sorted_anns = sorted(anns, key=(lambda x: x['area']), reverse=True)
    ax = plt.gca()
    ax.set_autoscale_on(False)

    img = np.ones((sorted_anns[0]['segmentation'].shape[0], sorted_anns[0]['segmentation'].shape[1], 4))
    img[:, :, 3] = 0
    for ann in sorted_anns:
        m = ann['segmentation']
        color_mask = np.concatenate([np.random.random(3), [0.5]])
        img[m] = color_mask 
        if borders:
            contours, _ = cv2.findContours(m.astype(np.uint8), cv2.RETR_EXTERNAL, cv2.CHAIN_APPROX_NONE) 
            # Try to smooth contours
            contours = [cv2.approxPolyDP(contour, epsilon=0.01, closed=True) for contour in contours]
            cv2.drawContours(img, contours, -1, (0, 0, 1, 0.4), thickness=1) 

    ax.imshow(img)

def create_segmentation_visualization(image, masks, output_path):
    """
    Create a visualization of all segments overlaid on the original image.
    
    Args:
        image: Original image as numpy array
        masks: List of mask dictionaries from SAM2
        output_path: Path to save the visualization
    """
    # Create a copy of the original image
    vis_image = image.copy()
    
    # Create an overlay image for the segments
    overlay = np.zeros_like(vis_image, dtype=np.uint8)
    
    # Generate random colors for each mask
    colors = []
    np.random.seed(42)  # For consistent colors
    for _ in range(len(masks)):
        # Generate bright, distinct colors
        color = np.random.randint(100, 255, size=3).tolist()
        colors.append(color)
    
    # Draw each mask with a different color
    for i, mask_data in enumerate(masks):
        binary_mask = mask_data['segmentation']
        color = colors[i]
        
        # Color the mask area
        colored_mask = np.zeros_like(vis_image, dtype=np.uint8)
        print('-----------------')
        print(np.unique(binary_mask))
        print('-----------------')
        colored_mask[binary_mask.astype(bool)] = color
        # Add to the overlay with transparency
        overlay = cv2.addWeighted(overlay, 1, colored_mask, 0.5, 0)
        
        # Draw the contour
        contours, _ = cv2.findContours(binary_mask.astype(np.uint8), 
                                     cv2.RETR_EXTERNAL, 
                                     cv2.CHAIN_APPROX_SIMPLE)
        cv2.drawContours(vis_image, contours, -1, color, 2)
    
    # Combine the original image and the overlay
    result = cv2.addWeighted(vis_image, 0.7, overlay, 0.3, 0)
    
    # Add a legend showing segment numbers
    font = cv2.FONT_HERSHEY_SIMPLEX
    font_scale = 0.5
    font_thickness = 1
    padding = 10
    
    # Find centroids of each mask and add segment number
    for i, mask_data in enumerate(masks):
        binary_mask = mask_data['segmentation']
        
        # Find the centroid
        moments = cv2.moments(binary_mask.astype(np.uint8))
        if moments["m00"] != 0:
            cX = int(moments["m10"] / moments["m00"])
            cY = int(moments["m01"] / moments["m00"])
            
            # Draw segment number at centroid
            cv2.putText(result, str(i), (cX, cY), font, font_scale, 
                      (255, 255, 255), font_thickness + 1, cv2.LINE_AA)  # Shadow
            cv2.putText(result, str(i), (cX, cY), font, font_scale, 
                      colors[i], font_thickness, cv2.LINE_AA)
    
    # Save the visualization
    cv2.imwrite(output_path, cv2.cvtColor(result, cv2.COLOR_RGB2BGR))
    logger.info(f"Segmentation visualization saved to {output_path}")

def process_image_and_generate_segments(
    image_path, 
    mask_generator, 
    output_dir, 
    min_area=10000
):
    """
    Process an image with SAM2, save segments, and return segment paths.
    
    Args:
        image_path: Path to the input image
        mask_generator: SAM2 mask generator
        output_dir: Directory to save segments
        min_area: Minimum area for segments to be considered
        
    Returns:
        Tuple of (list of segment paths, path to debug visualization, image_dir)
    """
    try:
        # Get base filename without extension
        image_basename = os.path.basename(image_path)
        image_name = os.path.splitext(image_basename)[0]
        
        # Create organized directory structure
        image_dir = os.path.join(output_dir, image_name)
        segments_dir = os.path.join(image_dir, "segments")
        
        # Create directories
        os.makedirs(image_dir, exist_ok=True)
        os.makedirs(segments_dir, exist_ok=True)
        
        # Load and process the image
        image = Image.open(image_path)
        image_np = np.array(image.convert("RGB"))

        # Generate masks
        masks = mask_generator.generate(image_np)

        # Filter masks by area
        filtered_masks = [mask for mask in masks if mask['area'] > min_area]

        logger.info(f"Generated {len(filtered_masks)} masks for {image_basename}")

        # List to store segment paths
        segment_paths = []

        # Process and save each segment
        for i, mask_data in enumerate(filtered_masks):
            # Get the binary mask
            binary_mask = mask_data['segmentation']
            binary_mask = binary_mask.astype(bool)
            
            # Create a copy of the original image
            segment_image = np.zeros_like(image_np)
            
            # Copy the original pixels where the mask is True
            segment_image[binary_mask] = image_np[binary_mask]
            
            # Create output path with the requested naming format
            output_path = os.path.join(segments_dir, f"{image_name}_{i}.png")
            
            # Save with proper color conversion
            cv2.imwrite(output_path, cv2.cvtColor(segment_image, cv2.COLOR_RGB2BGR))
            
            # Add to segment paths
            segment_paths.append(output_path)
        
        # Create and save a visualization with all segments overlaid on the original image
        debug_vis_path = os.path.join(image_dir, f"{image_name}_segmentation_overlay.png")
        create_segmentation_visualization(image_np, filtered_masks, debug_vis_path)
        
        return segment_paths, debug_vis_path, image_dir
    
    except Exception as e:
        logger.error(f"Error processing {image_path}: {str(e)}")
        return [], None, None

def generate_embeddings_for_segments(
    segment_paths, 
    embedding_generator, 
    image_dir, 
    original_image
):
    """
    Generate embeddings for all segments from a single image and save to one JSON.
    
    Args:
        segment_paths: List of paths to segment images
        embedding_generator: EmbeddingGenerator instance
        image_dir: Root directory for this image's outputs
        original_image: Path to the original image
        
    Returns:
        Path to the generated JSON file
    """
    try:
        # Get the original image basename
        original_basename = os.path.basename(original_image)
        original_name = os.path.splitext(original_basename)[0]
        
        # Create organized directory structure
        padded_dir = os.path.join(image_dir, "padded_segments")
        embeddings_dir = os.path.join(image_dir, "embeddings")
        
        # Create directories
        os.makedirs(padded_dir, exist_ok=True)
        os.makedirs(embeddings_dir, exist_ok=True)
        
        # Create embeddings dict
        embeddings_data = {
            "original_image": str(original_image),
            "segments": {}
        }
        
        # Process each segment
        for segment_path in segment_paths:
            # Get segment ID from filename
            segment_basename = os.path.basename(segment_path)
            segment_id = os.path.splitext(segment_basename)[0]  # Remove extension
            
            # Apply padding to create a properly sized image for embedding
            padded_path = os.path.join(padded_dir, f"padded_{segment_basename}")
            apply_image_tranforms(segment_path, padded_path)
            
            # Generate embeddings for each model
            segment_embeddings = {}
            for model_type in embedding_generator.model_types:
                try:
                    # Use the padded image for embedding generation
                    embedding = embedding_generator.generate_embedding(
                        image=padded_path, 
                        model_type=model_type.value
                    )
                    segment_embeddings[model_type.value] = embedding.tolist()
                except Exception as e:
                    logger.warning(f"Error generating {model_type.value} embedding for {segment_path}: {str(e)}")
            
            # Add to embeddings data
            embeddings_data["segments"][segment_id] = {
                "path": segment_path,  # Keep the original path in the metadata
                "padded_path": padded_path,  # Add the padded path for reference
                "embeddings": segment_embeddings
            }
        
        # Create output path
        output_path = os.path.join(embeddings_dir, f"{original_name}_embeddings.json")
        
        # Save embeddings
        with open(output_path, 'w') as f:
            json.dump(embeddings_data, f, indent=2)
        
        logger.info(f"Embeddings saved to {output_path}")
        logger.info(f"Padded images saved to {padded_dir} for inspection")
        return output_path
    
    except Exception as e:
        logger.error(f"Error generating embeddings: {str(e)}")
        return None

def load_bboxes_from_json(json_path):
    """
    Load bounding boxes from a JSON file.
    
    Expected format:
    {
        "image_name1": [x1, y1, x2, y2],
        "image_name2": [x1, y1, x2, y2],
        ...
    }
    
    Or for multiple boxes per image:
    {
        "image_name1": [[x1, y1, x2, y2], [x1, y1, x2, y2], ...],
        "image_name2": [[x1, y1, x2, y2], [x1, y1, x2, y2], ...],
        ...
    }
    
    Args:
        json_path: Path to JSON file
        
    Returns:
        Dictionary mapping image names to bounding boxes
    """
    try:
        with open(json_path, 'r') as f:
            bbox_data = json.load(f)
        
        logger.info(f"Loaded bounding box data for {len(bbox_data)} images from {json_path}")
        return bbox_data
    except Exception as e:
        logger.error(f"Error loading bounding box JSON from {json_path}: {str(e)}")
        return {}

def process_image_with_predictor(
    image_path, 
    predictor, 
    output_dir, 
    bboxes=None,
    min_area=1000
):
    """
    Process an image with SAM2 image predictor using bounding box(es),
    save segments, and return segment paths.
    
    Args:
        image_path: Path to the input image
        predictor: SAM2 image predictor
        output_dir: Directory to save segments
        bboxes: List of bounding box coordinates [x1, y1, x2, y2] or None for full image
        min_area: Minimum area for segments to be considered
        
    Returns:
        Tuple of (list of segment paths, path to debug visualization, image_dir)
    """
    try:
        # Get base filename without extension
        image_basename = os.path.basename(image_path)
        image_name = os.path.splitext(image_basename)[0]
        
        # Create organized directory structure
        image_dir = os.path.join(output_dir, image_name)
        segments_dir = os.path.join(image_dir, "segments")
        
        # Create directories
        os.makedirs(image_dir, exist_ok=True)
        os.makedirs(segments_dir, exist_ok=True)
        
        # Load and process the image
        image = Image.open(image_path)
        image_np = np.array(image.convert("RGB"))
        
        # Set the image for the predictor
        predictor.set_image(image_np)
        
        # Handle bounding box options
        boxes_to_process = []
        
        # If no specific boxes, use full image bounds
        if bboxes is None:
            height, width = image_np.shape[:2]
            boxes_to_process = [[0, 0, width, height]]
            logger.info(f"Using full image bounds ({width}x{height}) for {image_basename}")
        else:
            # Convert to list of lists if it's a single box
            if isinstance(bboxes[0], int):
                boxes_to_process = [bboxes]
            else:
                boxes_to_process = bboxes
            logger.info(f"Using {len(boxes_to_process)} bounding boxes from JSON for {image_basename}")
        
        # Process each bounding box
        all_masks = []
        all_scores = []
        segment_paths = []
        
        for box_idx, bbox in enumerate(boxes_to_process):
            # Convert box to torch tensor and correct format
            box_torch = torch.tensor(bbox, device=predictor.device)[None, :]
            
            # Get prediction
            with torch.inference_mode():
                masks, scores, logits = predictor.predict(
                    point_coords=None,
                    point_labels=None,
                    box=box_torch,
                    multimask_output=False
                )
            
            # Create a format similar to automatic mask generator for visualization
            for i, mask in enumerate(masks):
                # Calculate area
                area = np.sum(mask)
                if area < min_area:
                    continue
                    
                all_masks.append({
                    'segmentation': mask,
                    'area': area,
                    'bbox': bbox,
                    'predicted_iou': scores[i],
                    'source_box_idx': box_idx
                })
                all_scores.append(scores[i])
        
        logger.info(f"Generated {len(all_masks)} valid masks for {image_basename}")
        
        # Sort masks by score for better visualization
        sorted_indices = np.argsort(all_scores)[::-1]  # Descending order
        filtered_masks = [all_masks[i] for i in sorted_indices]
        
        # Process and save each segment
        for i, mask_data in enumerate(filtered_masks):
            # Get the binary mask
            binary_mask = mask_data['segmentation']
            binary_mask = binary_mask.astype(bool)
            
            # Create a copy of the original image
            segment_image = np.zeros_like(image_np)
            
            # Copy the original pixels where the mask is True
            segment_image[binary_mask] = image_np[binary_mask]
            
            # Create output path with the requested naming format
            box_idx = mask_data.get('source_box_idx', 0)
            output_path = os.path.join(segments_dir, f"{image_name}_box{box_idx}_seg{i}.png")
            
            # Save with proper color conversion
            cv2.imwrite(output_path, cv2.cvtColor(segment_image, cv2.COLOR_RGB2BGR))
            
            # Add to segment paths
            segment_paths.append(output_path)
        
        # Create and save a visualization with all segments overlaid on the original image
        debug_vis_path = os.path.join(image_dir, f"{image_name}_segmentation_overlay.png")
        create_segmentation_visualization(image_np, filtered_masks, debug_vis_path)
        
        # Also create a visualization of the bounding boxes
        bbox_vis_path = os.path.join(image_dir, f"{image_name}_bboxes.png")
        visualize_bounding_boxes(image_np, boxes_to_process, bbox_vis_path)
        
        return segment_paths, debug_vis_path, image_dir
    
    except Exception as e:
        logger.error(f"Error processing {image_path} with predictor: {str(e)}")
        traceback.print_exc()
        return [], None, None

def visualize_bounding_boxes(image, bboxes, output_path):
    """
    Create a visualization of the bounding boxes on the image.
    
    Args:
        image: Original image as numpy array
        bboxes: List of bounding box coordinates [x1, y1, x2, y2]
        output_path: Path to save the visualization
    """
    # Create a copy of the image for visualization
    vis_image = image.copy()
    
    # Draw each bounding box
    for i, bbox in enumerate(bboxes):
        x1, y1, x2, y2 = bbox
        
        # Generate a random color
        color = (np.random.randint(0, 255), np.random.randint(0, 255), np.random.randint(0, 255))
        
        # Draw rectangle
        cv2.rectangle(vis_image, (x1, y1), (x2, y2), color, 2)
        
        # Add label
        cv2.putText(vis_image, f"Box {i}", (x1, y1-10), cv2.FONT_HERSHEY_SIMPLEX, 0.9, color, 2)
    
    # Save the visualization
    cv2.imwrite(output_path, cv2.cvtColor(vis_image, cv2.COLOR_RGB2BGR))
    logger.info(f"Bounding box visualization saved to {output_path}")

<<<<<<< HEAD
def show_mask(mask, ax, random_color=False, borders = True):
    # If random_color is True, generate a random color with 60% opacity
    if random_color:
        color = np.concatenate([np.random.random(3), np.array([0.6])], axis=0)
    # Otherwise use a predefined blue color with 60% opacity
    else:
        color = np.array([30/255, 144/255, 255/255, 0.6])
    
    # Get height and width from the last two dimensions of the mask
    h, w = mask.shape[-2:]
    
    # Convert mask to 8-bit unsigned integer type
    mask = mask.astype(np.uint8)
    
    # Create colored mask by multiplying binary mask with color
    # Reshape operations ensure proper broadcasting
    mask_image =  mask.reshape(h, w, 1) * color.reshape(1, 1, -1)
    
    # If borders are requested
    if borders:
        import cv2
        # Find external contours in the binary mask
        contours, _ = cv2.findContours(mask,cv2.RETR_EXTERNAL, cv2.CHAIN_APPROX_NONE) 
        
        # Smooth each contour using Douglas-Peucker algorithm
        contours = [cv2.approxPolyDP(contour, epsilon=0.01, closed=True) for contour in contours]
        
        # Draw the smoothed contours on the mask image with white color and 50% opacity
        mask_image = cv2.drawContours(mask_image, contours, -1, (1, 1, 1, 0.5), thickness=2) 
    
    # Display the mask image on the provided matplotlib axis
    ax.imshow(mask_image)

def save_individual_mask_visualizations(image, masks, output_dir):
    """
    Save individual visualizations for each mask using show_mask function.
    
    Args:
        image: Original image as numpy array
        masks: List of mask dictionaries from SAM2
        output_dir: Directory to save the visualizations
        
    Returns:
        Path to the directory containing mask visualizations
    """
    # Ensure output directory exists
    mask_vis_dir = os.path.join(output_dir, "mask_visualizations")
    os.makedirs(mask_vis_dir, exist_ok=True)
    
    # Process each mask
    for i, mask_data in enumerate(masks):
        binary_mask = mask_data['segmentation']
        
        # Create figure and axes
        fig, ax = plt.subplots(figsize=(10, 10))
        
        # Display original image
        ax.imshow(image)
        
        # Show mask using the show_mask function
        show_mask(binary_mask, ax, random_color=True, borders=True)
        
        # Clean up the visualization
        ax.axis('off')
        
        # Save the figure
        output_path = os.path.join(mask_vis_dir, f"mask_{i}.png")
        plt.savefig(output_path, bbox_inches='tight', pad_inches=0, dpi=150)
        plt.close(fig)  # Close the figure to free memory
        
    logger.info(f"Individual mask visualizations saved to {mask_vis_dir}")
    return mask_vis_dir

=======
>>>>>>> cb647e67
def main():
    args = parse_args()
    
    # Setup device
    device = get_device()
    
    # Create output Path object
    output_dir = Path(args.output_dir)
    os.makedirs(output_dir, exist_ok=True)
    
    # Initialize SAM2
    sam2_checkpoint = "checkpoints/sam2.1_hiera_base_plus.pt"
    model_cfg = "configs/sam2.1/sam2.1_hiera_b+.yaml"
    
    logger.info("Loading SAM2 model...")
    sam2 = build_sam2(model_cfg, sam2_checkpoint, device=device, apply_postprocessing=False)
    
    # Determine which segmentation mode to use
    bbox_data = {}
    
    if args.use_bbox_json:
        # Mode 3: Use image predictor with bounding boxes from JSON
        logger.info(f"Using SAM2 image predictor with bounding boxes from {args.use_bbox_json}")
        segmentation_mode = "bbox_predictor"
        predictor = SAM2ImagePredictor(sam2)
        bbox_data = load_bboxes_from_json(args.use_bbox_json)
        
        process_func = lambda img_path, out_dir, min_area: process_image_with_predictor(
            img_path, 
            predictor, 
            out_dir, 
            bboxes=bbox_data.get(Path(img_path).stem, None),
            min_area=min_area
        )
        
    elif args.use_full_image_predictor:
        # Mode 2: Use image predictor with full image bounds
        logger.info("Using SAM2 image predictor with full image bounds")
        segmentation_mode = "full_image_predictor"
        predictor = SAM2ImagePredictor(sam2)
        
        process_func = lambda img_path, out_dir, min_area: process_image_with_predictor(
            img_path, 
            predictor, 
            out_dir, 
            bboxes=None,  # None means use full image bounds
            min_area=min_area
        )
        
    else:
        # Mode 1: Use automatic mask generator (default)
        logger.info("Using SAM2 automatic mask generator")
        segmentation_mode = "automatic_mask_generator"
        mask_generator = SAM2AutomaticMaskGenerator(
            model=sam2,
            points_per_side=64,
            points_per_batch=128,
            pred_iou_thresh=0.7,
            min_mask_region_area=10.0,
        )
        
        process_func = lambda img_path, out_dir, min_area: process_image_and_generate_segments(
            img_path, mask_generator, out_dir, min_area
        )
    
    # Initialize embedding generator
    embedding_generator = EmbeddingGenerator(
        model_types=args.models,
        device=device
    )
    
    # Prepare summary
    summary = {
        "output_directory": str(output_dir),
        "processed_images": [],
        "segmentation_mode": segmentation_mode
    }
    
    # Determine processing mode - single image or directory
    if args.image:
        # Single image mode
        image_file = Path(args.image)
        if not image_file.exists():
            logger.error(f"Image file '{image_file}' does not exist.")
            return 1
            
        logger.info(f"Processing single image: {image_file}")
        summary["mode"] = "single_image"
        summary["input_image"] = str(image_file)
        
        # Process the single image
        try:
            # Generate segments
            segment_paths, debug_vis_path, image_dir = process_func(
                img_path=str(image_file),
                out_dir=output_dir,
                min_area=args.min_area
            )
            
            if not segment_paths or not image_dir:
                logger.warning(f"No valid segments found for {image_file}")
                return 1
            
            # Generate embeddings for all segments
            embeddings_path = generate_embeddings_for_segments(
                segment_paths=segment_paths,
                embedding_generator=embedding_generator,
                image_dir=image_dir,
                original_image=str(image_file)
            )
            
            # Add to summary
            summary["processed_images"].append({
                "image": str(image_file),
                "image_dir": image_dir,
                "segments_count": len(segment_paths),
                "segments": segment_paths,
                "segmentation_overlay": debug_vis_path,
                "embeddings_file": embeddings_path
            })
            
        except Exception as e:
            logger.error(f"Error processing {image_file}: {str(e)}")
            return 1
            
    else:
        # Directory mode
        input_dir = Path(args.input_dir)
        if not input_dir.exists() or not input_dir.is_dir():
            logger.error(f"Input directory '{input_dir}' does not exist or is not a directory.")
            return 1
        
        summary["mode"] = "directory"
        summary["input_directory"] = str(input_dir)
        
        # Find all image files
        image_files = []
        for ext in args.extensions:
            image_files.extend(list(input_dir.glob(f"*{ext}")))
            image_files.extend(list(input_dir.glob(f"*{ext.upper()}")))
        
        if not image_files:
            logger.error(f"No images found in {input_dir} with extensions: {', '.join(args.extensions)}")
            return 1
        
        logger.info(f"Found {len(image_files)} images to process")
        
        # Process each image in the directory
        for image_file in tqdm(image_files, desc="Processing images"):
            try:
                logger.info(f"Processing {image_file}")
                
                # Generate segments
                segment_paths, debug_vis_path, image_dir = process_func(
                    img_path=str(image_file),
                    out_dir=output_dir,
                    min_area=args.min_area
                )
                
                if not segment_paths or not image_dir:
                    logger.warning(f"No valid segments found for {image_file}")
                    continue
                
                # Generate embeddings for all segments
                embeddings_path = generate_embeddings_for_segments(
                    segment_paths=segment_paths,
                    embedding_generator=embedding_generator,
                    image_dir=image_dir,
                    original_image=str(image_file)
                )
                
                # Add to summary
                summary["processed_images"].append({
                    "image": str(image_file),
                    "image_dir": image_dir,
                    "segments_count": len(segment_paths),
                    "segments": segment_paths,
                    "segmentation_overlay": debug_vis_path,
                    "embeddings_file": embeddings_path
                })
                
                # Clean up to avoid memory leaks
                gc.collect()
                if device.type == "cuda":
                    torch.cuda.empty_cache()
                    
            except Exception as e:
                logger.error(f"Error processing {image_file}: {str(e)}")
    
    # Save summary
    summary_path = output_dir / "processing_summary.json"
    with open(summary_path, 'w') as f:
        json.dump(summary, f, indent=2)
    
    logger.info(f"Processed {len(summary['processed_images'])} images")
    logger.info(f"Summary saved to: {summary_path}")
    
    return 0

if __name__ == "__main__":
    # Example commands:
    # Process directory: python segment_gemini.py --input_dir /path/to/directory --output_dir results
    # Process single image: python segment_gemini.py --image /path/to/image.jpg --output_dir results
    sys.exit(main())



    
# def show_mask(mask, ax, random_color=False, borders = True):
#     if random_color:
#         color = np.concatenate([np.random.random(3), np.array([0.6])], axis=0)
#     else:
#         color = np.array([30/255, 144/255, 255/255, 0.6])
#     h, w = mask.shape[-2:]
#     mask = mask.astype(np.uint8)
#     mask_image =  mask.reshape(h, w, 1) * color.reshape(1, 1, -1)
#     if borders:
#         import cv2
#         contours, _ = cv2.findContours(mask,cv2.RETR_EXTERNAL, cv2.CHAIN_APPROX_NONE) 
#         # Try to smooth contours
#         contours = [cv2.approxPolyDP(contour, epsilon=0.01, closed=True) for contour in contours]
#         mask_image = cv2.drawContours(mask_image, contours, -1, (1, 1, 1, 0.5), thickness=2) 
#     ax.imshow(mask_image)

# def show_points(coords, labels, ax, marker_size=375):
#     pos_points = coords[labels==1]
#     neg_points = coords[labels==0]
#     ax.scatter(pos_points[:, 0], pos_points[:, 1], color='green', marker='*', s=marker_size, edgecolor='white', linewidth=1.25)
#     ax.scatter(neg_points[:, 0], neg_points[:, 1], color='red', marker='*', s=marker_size, edgecolor='white', linewidth=1.25)   

# def show_box(box, ax):
#     x0, y0 = box[0], box[1]
#     w, h = box[2] - box[0], box[3] - box[1]
#     ax.add_patch(plt.Rectangle((x0, y0), w, h, edgecolor='green', facecolor=(0, 0, 0, 0), lw=2))    

# def show_masks(image, masks, scores, point_coords=None, box_coords=None, input_labels=None, borders=True):
#     for i, (mask, score) in enumerate(zip(masks, scores)):
#         plt.figure(figsize=(10, 10))
#         plt.imshow(image)
#         show_mask(mask, plt.gca(), borders=borders)
#         if point_coords is not None:
#             assert input_labels is not None
#             show_points(point_coords, input_labels, plt.gca())
#         if box_coords is not None:
#             # boxes
#             show_box(box_coords, plt.gca())
#         if len(scores) > 1:
#             plt.title(f"Mask {i+1}, Score: {score:.3f}", fontsize=18)
#         plt.axis('off')
#         plt.show()

# show_masks(image, masks, scores, box_coords=input_box)<|MERGE_RESOLUTION|>--- conflicted
+++ resolved
@@ -478,14 +478,25 @@
         segment_paths = []
         
         for box_idx, bbox in enumerate(boxes_to_process):
+            # Calculate midpoint of the bounding box
+            x1, y1, x2, y2 = bbox
+            midpoint_x = (x1 + x2) / 2
+            midpoint_y = (y1 + y2) / 2
+            
+            # Create point coordinates tensor (shape [1, 2])
+            point_coords = torch.tensor([[midpoint_x, midpoint_y]], device=predictor.device)
+            
+            # Create point labels tensor (1 = foreground point)
+            point_labels = torch.tensor([1], device=predictor.device)
+            
             # Convert box to torch tensor and correct format
             box_torch = torch.tensor(bbox, device=predictor.device)[None, :]
             
-            # Get prediction
+            # Get prediction with both box and point
             with torch.inference_mode():
                 masks, scores, logits = predictor.predict(
-                    point_coords=None,
-                    point_labels=None,
+                    point_coords=point_coords,
+                    point_labels=point_labels,
                     box=box_torch,
                     multimask_output=False
                 )
@@ -578,7 +589,6 @@
     cv2.imwrite(output_path, cv2.cvtColor(vis_image, cv2.COLOR_RGB2BGR))
     logger.info(f"Bounding box visualization saved to {output_path}")
 
-<<<<<<< HEAD
 def show_mask(mask, ax, random_color=False, borders = True):
     # If random_color is True, generate a random color with 60% opacity
     if random_color:
@@ -652,8 +662,6 @@
     logger.info(f"Individual mask visualizations saved to {mask_vis_dir}")
     return mask_vis_dir
 
-=======
->>>>>>> cb647e67
 def main():
     args = parse_args()
     
