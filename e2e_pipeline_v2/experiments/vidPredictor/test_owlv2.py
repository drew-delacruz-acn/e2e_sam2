# test_owlv2_with_saving.py
from src.frame_loader import load_frames_from_directory
from src.owlv2_detector import OWLv2Detector
import os

<<<<<<< HEAD
# Load a frame
frames, _ = load_frames_from_directory("/home/ubuntu/code/drew/test_data/frames/Scenes 001-020__220D-2-_20230815190723523/subset")
detector = OWLv2Detector()

# Test on a single frame
detections = detector.detect(frames[0], ["goat"])
detector.visualize_detections(frames[0], detections)
=======
# Create output directory
output_dir = "./owl_detection_results"
os.makedirs(output_dir, exist_ok=True)

# Load frames
frames, _ = load_frames_from_directory("./video_frames")
detector = OWLv2Detector()

# Process and save visualizations for first few frames
for i in range(min(5, len(frames))):
    # Detect objects
    detections = detector.detect(frames[i], ["person", "chair", "table"])
    
    # Visualize and save
    detector.visualize_detections(
        frames[i], 
        detections, 
        output_dir=output_dir, 
        frame_idx=i,
        show=False  # Don't display, just save
    )

print(f"Saved detection visualizations to {output_dir}")
>>>>>>> 8dd5ac93
<|MERGE_RESOLUTION|>--- conflicted
+++ resolved
@@ -3,15 +3,6 @@
 from src.owlv2_detector import OWLv2Detector
 import os
 
-<<<<<<< HEAD
-# Load a frame
-frames, _ = load_frames_from_directory("/home/ubuntu/code/drew/test_data/frames/Scenes 001-020__220D-2-_20230815190723523/subset")
-detector = OWLv2Detector()
-
-# Test on a single frame
-detections = detector.detect(frames[0], ["goat"])
-detector.visualize_detections(frames[0], detections)
-=======
 # Create output directory
 output_dir = "./owl_detection_results"
 os.makedirs(output_dir, exist_ok=True)
@@ -34,5 +25,4 @@
         show=False  # Don't display, just save
     )
 
-print(f"Saved detection visualizations to {output_dir}")
->>>>>>> 8dd5ac93
+print(f"Saved detection visualizations to {output_dir}")