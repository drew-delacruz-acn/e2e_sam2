# test_sam2_integration.py
from src.frame_loader import load_frames_from_directory
from src.sam2_wrapper import SAM2VideoWrapper
import os
import torch

# Create output directory
output_dir = "./sam2_results"
os.makedirs(output_dir, exist_ok=True)

# Load frames
frames, _ = load_frames_from_directory("/home/ubuntu/code/drew/test_data/frames/Scenes 001-020__220D-2-_20230815190723523/subset/")
# Initialize SAM2
sam_wrapper = SAM2VideoWrapper(
    checkpoint_path="checkpoints/sam2.1_hiera_large.pt",
    config_path="configs/sam2.1/sam2.1_hiera_l.yaml"
)

# Set video
sam_wrapper.set_video(frames_dir='/home/ubuntu/code/drew/test_data/frames/Scenes 001-020__220D-2-_20230815190723523/subset/')

# Test segmentation with a sample box
frame_idx = 0
box = [250, 69, 773, 474]  # Example box

# Add box and get mask
mask = sam_wrapper.add_box(frame_idx, obj_id=1, box=box)

# if isinstance(mask, torch.Tensor):
#     mask = mask.cpu().detach().numpy().squeeze(0)


# Visualize and save
sam_wrapper.visualize_frame(
    frame_idx, 
    mask=mask, 
    obj_ids=[1], 
    box=box,
    output_dir=output_dir
)

# Test propagation
print("Propagating masks...")
segments = sam_wrapper.propagate_masks(objects_to_track=[1])
print(f'saving results to {output_dir}')

print('gut check')
# Visualize a few propagated frames
for idx in range(0, min(len(frames), 30), 10):
    if idx in segments:
        print(f"Visualizing frame {idx}")
        # The segments dictionary maps frame_idx -> {obj_id -> mask}
        frame_segments = segments[idx]
        
        # Extract masks and corresponding object IDs
        obj_ids = list(frame_segments.keys())
        masks = [frame_segments[obj_id] for obj_id in obj_ids]
        
        # Visualize the frame with all masks
        sam_wrapper.visualize_frame(
            idx,
            mask=masks,
            obj_ids=obj_ids,
            output_dir=output_dir
        )
<<<<<<< HEAD

        
=======
    else:
        print(f"No segments found for frame {idx}")
>>>>>>> 43c7bfad
<|MERGE_RESOLUTION|>--- conflicted
+++ resolved
@@ -63,10 +63,29 @@
             obj_ids=obj_ids,
             output_dir=output_dir
         )
-<<<<<<< HEAD
-
-        
-=======
     else:
         print(f"No segments found for frame {idx}")
->>>>>>> 43c7bfad
+
+#esults to ./sam2_results
+# gut check
+# Visualizing frame 0
+# Traceback (most recent call last):
+#   File "/home/ubuntu/code/drew/e2e_sam2/e2e_pipeline_v2/experiments/vidPredictor/test_sam2_integration.py", line 60, in <module>
+#     sam_wrapper.visualize_frame(
+#   File "/home/ubuntu/code/drew/e2e_sam2/e2e_pipeline_v2/experiments/vidPredictor/src/sam2_wrapper.py", line 225, in visualize_frame
+#     plt.imshow(m, alpha=0.5, cmap=plt.cm.colors.ListedColormap([colors[color_idx]]))
+#   File "/home/ubuntu/code/drew/e2e_sam2/venv/lib/python3.12/site-packages/matplotlib/pyplot.py", line 3590, in imshow
+#     __ret = gca().imshow(
+#             ^^^^^^^^^^^^^
+#   File "/home/ubuntu/code/drew/e2e_sam2/venv/lib/python3.12/site-packages/matplotlib/__init__.py", line 1521, in inner
+#     return func(
+#            ^^^^^
+#   File "/home/ubuntu/code/drew/e2e_sam2/venv/lib/python3.12/site-packages/matplotlib/axes/_axes.py", line 5976, in imshow
+#     im.set_data(X)
+#   File "/home/ubuntu/code/drew/e2e_sam2/venv/lib/python3.12/site-packages/matplotlib/image.py", line 685, in set_data
+#     self._A = self._normalize_image_array(A)
+#               ^^^^^^^^^^^^^^^^^^^^^^^^^^^^^^
+#   File "/home/ubuntu/code/drew/e2e_sam2/venv/lib/python3.12/site-packages/matplotlib/image.py", line 653, in _normalize_image_array
+#     raise TypeError(f"Invalid shape {A.shape} for image data")
+# TypeError: Invalid shape (1, 540, 960) for image data
+# (venv) ubuntu@ip-10-35-126-83:~/code/drew/e2e_sam2$ 