#!/usr/bin/env python3
"""
Script to process detection and segmentation results through the embedding module.
Generates embeddings for crops and masked images.
"""

import os
import sys
import json
import time
import logging
import traceback
import argparse
from pathlib import Path
import cv2
import numpy as np
from PIL import Image
import torch
import matplotlib.pyplot as plt

from e2e_pipeline_v2.modules.embedding import EmbeddingGenerator, ModelType
from e2e_pipeline_v2.pipeline import DetectionSegmentationPipeline

# Configure logging
logging.basicConfig(
    level=logging.INFO,
    format='%(asctime)s - %(name)s - %(levelname)s - %(message)s',
    handlers=[
        logging.StreamHandler(sys.stdout)
    ]
)
logger = logging.getLogger('embedding_process')

def parse_args():
    """Parse command line arguments."""
    parser = argparse.ArgumentParser(description="Process detection and segmentation results through embedding module")
    parser.add_argument("--config", type=str, default="e2e_pipeline_v2/config.yaml",
                      help="Path to the configuration file")
    parser.add_argument("--image", type=str, required=True,
                      help="Path to the input image")
    parser.add_argument("--queries", type=str, nargs="+", default=None,
                      help="Text queries for detection (overrides config)")
    parser.add_argument("--models", type=str, nargs="+", default=["clip", "vit", "resnet50"],
                      choices=["clip", "vit", "resnet50"],
                      help="Embedding models to use")
    parser.add_argument("--output_dir", type=str, default="/Users/andrewdelacruz/e2e_sam2/results",
                      help="Directory to save results")
    parser.add_argument("--device", type=str, default="cpu",
                      help="Device to use (cuda or cpu)")
    parser.add_argument("--force_cpu", action="store_true",
                      help="Force CPU usage for all operations")
    parser.add_argument("--debug", action="store_true",
                      help="Enable detailed debug logging")
    parser.add_argument("--quiet", action="store_true", 
                      help="Show minimal information (only summary and errors)")
    return parser.parse_args()

def apply_mask_to_image(image, mask):
    """Apply mask to image, keeping original pixels inside mask and setting others to zero.
    
    Args:
        image: RGB image as numpy array (H, W, 3)
        mask: Binary mask as numpy array (H, W)
        
    Returns:
        Masked image with original pixels where mask is True, zero elsewhere
    """
    # Ensure mask is boolean
    if mask.dtype != bool:
        mask = mask.astype(bool)
    
    # Create copy of image
    masked_image = np.zeros_like(image)
    
    # Apply mask
    masked_image[mask] = image[mask]
    
    return masked_image

def save_image(image, path):
    """Save image to disk.
    
    Args:
        image: RGB image as numpy array
        path: Path to save the image
    """
    # Ensure parent directory exists
    os.makedirs(os.path.dirname(path), exist_ok=True)
    
    # Save image
    if isinstance(image, np.ndarray):
        # Convert from RGB to BGR for OpenCV
        cv2.imwrite(path, cv2.cvtColor(image, cv2.COLOR_RGB2BGR))
    elif isinstance(image, Image.Image):
        image.save(path)
    else:
        raise ValueError(f"Unsupported image type: {type(image)}")

def format_time(seconds):
    """Format time in seconds to a human-readable string."""
    if seconds < 60:
        return f"{seconds:.2f} seconds"
    elif seconds < 3600:
        minutes = seconds // 60
        seconds %= 60
        return f"{int(minutes)} minutes and {seconds:.2f} seconds"
    else:
        hours = seconds // 3600
        seconds %= 3600
        minutes = seconds // 60
        seconds %= 60
        return f"{int(hours)} hours, {int(minutes)} minutes and {seconds:.2f} seconds"

def log_tensor_info(tensor, name="tensor"):
    """Log detailed information about a tensor."""
    if logger.level > logging.DEBUG:
        return  # Skip detailed tensor logging if not in debug mode
    
    if not isinstance(tensor, torch.Tensor):
        logger.debug(f"{name} is not a tensor but {type(tensor)}")
        return
    
    try:
        logger.debug(f"{name} - Type: {tensor.dtype}, Shape: {tensor.shape}, Device: {tensor.device}")
        logger.debug(f"{name} - Min: {tensor.min().item()}, Max: {tensor.max().item()}, Mean: {tensor.mean().item()}")
        logger.debug(f"{name} - Contains NaN: {torch.isnan(tensor).any().item()}, Contains Inf: {torch.isinf(tensor).any().item()}")
    except Exception as e:
        logger.warning(f"Could not log complete tensor info for {name}: {str(e)}")
        
def log_system_info():
    """Log detailed system and PyTorch information."""
    logger.info("=== System Information ===")
    logger.info(f"PyTorch Version: {torch.__version__}")
    logger.info(f"CUDA Available: {torch.cuda.is_available()}")
    
    if torch.cuda.is_available():
        logger.info(f"CUDA Version: {torch.version.cuda}")
        logger.info(f"GPU Device: {torch.cuda.get_device_name(0)}")
        logger.info(f"GPU Memory: {torch.cuda.get_device_properties(0).total_memory / 1e9:.2f} GB")
    
    if hasattr(torch.backends, 'mps') and torch.backends.mps.is_available():
        logger.info("MPS (Metal Performance Shaders) is available")
    
    logger.info(f"NumPy Version: {np.__version__}")
    logger.info(f"OpenCV Version: {cv2.__version__}")
    
    # Only do detailed dtype testing in debug mode
    if logger.level <= logging.DEBUG:
        # Log available dtypes in PyTorch
        logger.debug("=== PyTorch Data Types ===")
        dtypes = [
            torch.float, torch.float16, torch.float32, torch.float64,
            torch.int, torch.int8, torch.int16, torch.int32, torch.int64,
            torch.uint8, torch.bool
        ]
        
        # Check for bfloat16 support
        if hasattr(torch, 'bfloat16'):
            dtypes.append(torch.bfloat16)
            logger.debug("BFloat16 is available in this PyTorch version")
        else:
            logger.debug("BFloat16 is NOT available in this PyTorch version")
        
        for dtype in dtypes:
            try:
                x = torch.tensor([1.0], dtype=dtype)
                logger.debug(f"Dtype {dtype} - test successful on CPU")
                
                if torch.cuda.is_available():
                    try:
                        x_cuda = x.cuda()
                        logger.debug(f"Dtype {dtype} - test successful on CUDA")
                    except Exception as e:
                        logger.warning(f"Dtype {dtype} - CUDA test failed: {str(e)}")
                
                if hasattr(torch.backends, 'mps') and torch.backends.mps.is_available():
                    try:
                        x_mps = x.to('mps')
                        logger.debug(f"Dtype {dtype} - test successful on MPS")
                    except Exception as e:
                        logger.warning(f"Dtype {dtype} - MPS test failed: {str(e)}")
                        
            except Exception as e:
                logger.warning(f"Dtype {dtype} - test failed: {str(e)}")

def main():
    start_time = time.time()
    args = parse_args()
    
    # Track input images count
    image_count = 0
    detection_count = 0
    
    # Set up debug logging if requested
    if args.debug:
        logger.setLevel(logging.DEBUG)
        # Add file handler for debug logs
        debug_file_handler = logging.FileHandler('embedding_debug.log')
        debug_file_handler.setFormatter(logging.Formatter('%(asctime)s - %(name)s - %(levelname)s - %(message)s'))
        logger.addHandler(debug_file_handler)
        
        # Log system information only in debug mode
        log_system_info()
    elif args.quiet:
        # In quiet mode, only show warnings and higher in console
        logger.setLevel(logging.WARNING)
    else:
        # In normal mode, show INFO and higher in console
        logger.setLevel(logging.INFO)
        
    # Helper function to print important summary info even in quiet mode
    def print_summary(message):
        """Print a message regardless of logging level"""
        if args.quiet:
            # Print directly for important summary info in quiet mode
            print(message)
        else:
            # Use logger for normal mode
            logger.info(message)
            
    # Check if image file exists
    if not os.path.exists(args.image):
        logger.error(f"Error: Image file '{args.image}' does not exist.")
        return 1
    
    # Increment image count
    image_count += 1
    
    # Create output directory
    os.makedirs(args.output_dir, exist_ok=True)
    
    # Determine the best available device
    if args.force_cpu:
        device = "cpu"
        logger.info("Forcing CPU usage as requested")
        os.environ["CUDA_VISIBLE_DEVICES"] = ""
        torch.backends.mps.enabled = False
    else:
        # Check for CUDA
        if torch.cuda.is_available():
            device = "cuda"
            logger.info(f"CUDA is available. Using GPU: {torch.cuda.get_device_name(0)}")
        # Check for MPS (Apple Metal)
        elif hasattr(torch.backends, 'mps') and torch.backends.mps.is_available():
            device = "mps"
            logger.info("Using Apple Metal Performance Shaders (MPS)")
        else:
            device = "cpu"
            logger.info("No GPU detected. Using CPU")
    
    # Override device if explicitly specified
    if args.device != "cpu":
        device = args.device
        
    logger.info(f"Processing image: {args.image}")
    logger.info(f"Embedding models: {', '.join(args.models)}")
    logger.info(f"Using device: {device}")
    
    try:
        # Initialize pipeline with modified config
        logger.info("Initializing detection and segmentation pipeline...")
        pipeline = DetectionSegmentationPipeline(args.config)
        
        # Modify detection config to force CPU if needed
        if args.force_cpu and hasattr(pipeline.detector, 'config'):
            pipeline.detector.config['force_cpu'] = True
        
        pipeline_start = time.time()
        logger.info("Running detection and segmentation pipeline...")
        
        # Run detection and segmentation
        results = pipeline.run(
            image_path=args.image,
            text_queries=args.queries,
            visualize=True,
            save_results=True,
            generate_embeddings=False  # We'll handle embedding generation ourselves
        )
        
        pipeline_end = time.time()
        pipeline_time = pipeline_end - pipeline_start
        logger.info(f"Pipeline completed in {format_time(pipeline_time)}")
        
        # Check if detection and segmentation were successful
        if not results or "success" in results and not results["success"]:
            logger.error(f"Error: Detection or segmentation failed: {results.get('error', 'Unknown error')}")
            return 1
        
        # Initialize embedding generator
        logger.info(f"Initializing embedding generator with models: {args.models}")
        try:
            embedding_generator = EmbeddingGenerator(
                model_types=args.models,
                device=device
            )
            
            # Log model details
            if logger.level <= logging.DEBUG:
                logger.debug("=== Embedding Model Details ===")
                for model_name, model in embedding_generator.models.items():
                    logger.debug(f"Model: {model_name}")
                    
                    # Log model device
                    for name, module in model.named_modules():
                        if hasattr(module, 'weight') and hasattr(module.weight, 'device'):
                            logger.debug(f"  Module {name} is on device {module.weight.device}")
                            
                            # Log parameter info for first few layers
                            if name.startswith('0') or name.startswith('1') or name.startswith('encoder'):
                                if hasattr(module, 'weight'):
                                    weight = module.weight
                                    logger.debug(f"  Weight - Shape: {weight.shape}, Type: {weight.dtype}")
                                
                                if hasattr(module, 'bias') and module.bias is not None:
                                    bias = module.bias
                                    logger.debug(f"  Bias - Shape: {bias.shape}, Type: {bias.dtype}")
            else:
                logger.info(f"Models loaded: {', '.join(str(model) for model in embedding_generator.models.keys())}")
            
        except Exception as e:
            logger.error(f"Error initializing embedding generator: {str(e)}")
            logger.error(f"Traceback: {traceback.format_exc()}")
            return 1
        
        # Process each detection
        all_embeddings = []
        
        # Load original image
        logger.info(f"Loading original image: {args.image}")
        original_image = cv2.imread(args.image)
        original_image = cv2.cvtColor(original_image, cv2.COLOR_BGR2RGB)
        logger.info(f"Original image shape: {original_image.shape}, dtype: {original_image.dtype}")
        
        # Get metadata about the image
        image_name = os.path.splitext(os.path.basename(args.image))[0]
        
        # Get detection results from the pipeline
        detection_results = results["detection"]
        
        # Log detection results structure
        logger.debug(f"Detection results keys: {detection_results.keys()}")
        
        # Check if we have any detections
        if not detection_results or not detection_results.get("boxes", []):
            logger.warning("No objects detected in the image.")
            end_time = time.time()
            logger.info(f"\nProcessing completed in {format_time(end_time - start_time)}")
            logger.info(f"Processed {image_count} images with {detection_count} detections")
            return 0
        
        # Track how many detections we have
        num_detections = len(detection_results["boxes"])
        detection_count += num_detections
        logger.info(f"Found {num_detections} detections in the image")
        
        embedding_start = time.time()
        logger.info("Generating embeddings for detections...")
        
        # Process detections
        for i, (box, label, score) in enumerate(zip(
            detection_results["boxes"],
            detection_results["labels"],
            detection_results["scores"]
        )):
            # Create a unique ID for this detection
            detection_id = f"{image_name}_{label}_{i:02d}_{score:.2f}"
            logger.info(f"\nProcessing detection {i+1}/{num_detections}: {detection_id}")
            
            # Convert box coordinates if needed
            original_box_type = type(box)
            logger.debug(f"Original box type: {original_box_type}")
            
            if isinstance(box, torch.Tensor):
                logger.debug(f"Box tensor - Type: {box.dtype}, Shape: {box.shape}, Device: {box.device}")
                box = box.cpu().numpy().astype(int)
            elif isinstance(box, list):
                logger.debug(f"Box list - Length: {len(box)}, Values: {box}")
                box = np.array(box).astype(int)
            
            logger.debug(f"Converted box: {box}, Type: {type(box)}")
            
            # Ensure the box is within image boundaries
            h, w = original_image.shape[:2]
            x1, y1, x2, y2 = max(0, box[0]), max(0, box[1]), min(w, box[2]), min(h, box[3])
            logger.debug(f"Box coordinates after boundary check: [{x1}, {y1}, {x2}, {y2}]")
            
            # Get the crop
            logger.debug(f"Extracting crop from coordinates: y={y1}:{y2}, x={x1}:{x2}")
            crop = original_image[y1:y2, x1:x2]
            logger.debug(f"Crop shape: {crop.shape}, dtype: {crop.dtype}")
            
            # Skip if crop is empty
            if crop.size == 0:
                logger.warning(f"Warning: Empty crop for detection {detection_id}, skipping")
                continue
            
            # Save the crop
            crop_path = os.path.join(args.output_dir, f"{detection_id}_crop.png")
            save_image(crop, crop_path)
            logger.debug(f"Saved crop to: {crop_path}")
            
            # Generate embeddings for the crop
            embedding_results = {}
            
            logger.info(f"Generating embeddings for detection {detection_id}...")
            
            # Generate all embeddings for all models and save to file
            for model_type in args.models:
                logger.info(f"  Generating embeddings with {model_type}...")
                try:
                    # Convert crop to tensor for debugging
                    if args.debug:
                        logger.debug(f"Converting crop to tensor for debugging")
                        with torch.no_grad():
                            # Convert numpy array to tensor
                            crop_tensor = torch.from_numpy(crop.transpose(2, 0, 1)).float()
                            logger.debug(f"Crop tensor - Shape: {crop_tensor.shape}, Type: {crop_tensor.dtype}")
                            
                            # Move to device
                            crop_tensor = crop_tensor.to(device)
                            logger.debug(f"Crop tensor moved to device: {crop_tensor.device}")
                    
                    # Generate embeddings
                    logger.debug(f"Calling generate_embedding for {model_type}")
                    crop_emb = embedding_generator.generate_embedding(crop, model_type)
                    
                    # Log embedding tensor info
                    if isinstance(crop_emb, torch.Tensor):
                        log_tensor_info(crop_emb, f"{model_type}_embedding")
                    
                    # Convert tensors to lists for JSON serialization
                    logger.debug(f"Converting embedding to list for JSON serialization")
                    if isinstance(crop_emb, torch.Tensor):
                        logger.debug(f"  Embedding is a tensor on device {crop_emb.device} with dtype {crop_emb.dtype}")
                        try:
                            # First try simple conversion
                            crop_emb = crop_emb.cpu().numpy().tolist()
                        except Exception as e1:
                            logger.warning(f"  Error in simple tensor conversion: {str(e1)}")
                            try:
                                # Try detached conversion
                                crop_emb = crop_emb.detach().cpu().numpy().tolist()
                            except Exception as e2:
                                logger.warning(f"  Error in detached tensor conversion: {str(e2)}")
                                try:
                                    # Try float32 conversion for bfloat16 tensors
                                    logger.debug("  Attempting float32 conversion for potential bfloat16 tensor")
                                    crop_emb = crop_emb.float().cpu().numpy().tolist()
                                except Exception as e3:
                                    logger.error(f"  All tensor conversion methods failed: {str(e3)}")
                                    # Use a Python list conversion as last resort
                                    crop_emb = [float(x) for x in crop_emb.flatten().tolist()]
                    elif hasattr(crop_emb, 'tolist'):
                        crop_emb = crop_emb.tolist()
                    
                    # Add to results
                    embedding_results[model_type] = {
                        "crop": crop_emb
                    }
                    logger.info(f"    Generated {model_type} embedding of length {len(crop_emb)}")
                    logger.debug(f"    Sample: {crop_emb[:3]}...")
                except Exception as e:
                    logger.error(f"    Error with {model_type}: {str(e)}")
                    logger.error(f"    Traceback: {traceback.format_exc()}")
            
            # Save embeddings
            embeddings_path = os.path.join(args.output_dir, f"{detection_id}_embeddings.json")
            
            # Ensure all values are JSON serializable
            logger.debug("Preparing detection info for JSON serialization")
            detection_info = {
                "box": box.tolist() if isinstance(box, np.ndarray) else [int(b) if isinstance(b, (np.integer, torch.Tensor)) else b for b in box],
                "label": label if not isinstance(label, (np.ndarray, torch.Tensor)) else label.item() if hasattr(label, 'item') else str(label),
                "score": float(score) if isinstance(score, (np.number, torch.Tensor)) else score
            }
            
            try:
                with open(embeddings_path, 'w') as f:
                    json.dump({
                        "image_path": args.image,
                        "detection": detection_info,
                        "files": {
                            "crop": crop_path
                        },
                        "embeddings": embedding_results
                    }, f, indent=2)
                logger.info(f"  Saved embeddings to {embeddings_path}")
            except Exception as e:
                logger.error(f"Error saving embeddings to JSON: {str(e)}")
                logger.error(f"Traceback: {traceback.format_exc()}")
            
<<<<<<< HEAD
            pipeline_start = time.time()
            logger.info("Running detection and segmentation pipeline...")
            
            # Run detection and segmentation
            results = pipeline.run(
                image_path=args.image,
                text_queries=args.queries,
                visualize=True,
                save_results=True,
                generate_embeddings=False  # We'll handle embedding generation ourselves
            )
            
            pipeline_end = time.time()
            pipeline_time = pipeline_end - pipeline_start
            logger.info(f"Pipeline completed in {format_time(pipeline_time)}")
            
            # Check if detection and segmentation were successful
            if not results or "success" in results and not results["success"]:
                logger.error(f"Error: Detection or segmentation failed: {results.get('error', 'Unknown error')}")
                return 1
            
            # Get detection results from the pipeline
            detection_results = results["detection"]
            
            # Log detection results structure
            logger.debug(f"Detection results keys: {detection_results.keys()}")
            
            # Check if we have any detections
            if not detection_results or not detection_results.get("boxes", []):
                logger.warning("No objects detected in the image.")
                end_time = time.time()
                logger.info(f"\nProcessing completed in {format_time(end_time - start_time)}")
                logger.info(f"Processed {image_count} images with {detection_count} detections")
                return 0
            
            # Track how many detections we have
            num_detections = len(detection_results["boxes"])
            detection_count += num_detections
            logger.info(f"Found {num_detections} detections in the image")
            
            embedding_start = time.time()
            logger.info("Generating embeddings for detections...")
            
            # Process detections
            for i, (box, label, score) in enumerate(zip(
                detection_results["boxes"],
                detection_results["labels"],
                detection_results["scores"]
            )):
                # Create a unique ID for this detection
                detection_id = f"daggers_{label}_{i:02d}_{score:.2f}"
                logger.info(f"\nProcessing detection {i+1}/{num_detections}: {detection_id}")
                
                # Convert box coordinates if needed
                original_box_type = type(box)
                logger.debug(f"Original box type: {original_box_type}")
                
                if isinstance(box, torch.Tensor):
                    logger.debug(f"Box tensor - Type: {box.dtype}, Shape: {box.shape}, Device: {box.device}")
                    box = box.cpu().numpy().astype(int)
                elif isinstance(box, list):
                    logger.debug(f"Box list - Length: {len(box)}, Values: {box}")
                    box = np.array(box).astype(int)
                
                logger.debug(f"Converted box: {box}, Type: {type(box)}")
                
                # Ensure the box is within image boundaries
                h, w = original_image.shape[:2]
                x1, y1, x2, y2 = max(0, box[0]), max(0, box[1]), min(w, box[2]), min(h, box[3])
                logger.debug(f"Box coordinates after boundary check: [{x1}, {y1}, {x2}, {y2}]")
                
                # Get the crop
                logger.debug(f"Extracting crop from coordinates: y={y1}:{y2}, x={x1}:{x2}")
                crop = original_image[y1:y2, x1:x2]
                logger.debug(f"Crop shape: {crop.shape}, dtype: {crop.dtype}")
                
                # Skip if crop is empty
                if crop.size == 0:
                    logger.warning(f"Warning: Empty crop for detection {detection_id}, skipping")
                    continue
                
                # Save the crop
                crop_path = os.path.join(args.output_dir, f"{detection_id}_crop.png")
                save_image(crop, crop_path)
                logger.debug(f"Saved crop to: {crop_path}")
                
                # Generate embeddings for the crop
                embedding_results = {}
                
                logger.info(f"Generating embeddings for detection {detection_id}...")
                
                # Generate all embeddings for all models and save to file
                for model_type in args.models:
                    logger.info(f"  Generating embeddings with {model_type}...")
                    try:
                        # Generate embeddings
                        emb = embedding_generator.generate_embedding(crop, model_type)
                        
                        # Convert tensors to lists for JSON serialization
                        if isinstance(emb, torch.Tensor):
                            emb = emb.cpu().numpy().tolist()
                        
                        # Add to results
                        embedding_results[model_type] = {
                            "crop": emb
                        }
                        logger.info(f"    Generated {model_type} embedding of length {len(emb)}")
                        
                    except Exception as e:
                        logger.error(f"    Error with {model_type}: {str(e)}")
                        logger.error(f"    Traceback: {traceback.format_exc()}")
                
                # Save embeddings
                embeddings_path = os.path.join(args.output_dir, f"{detection_id}_embeddings.json")
                try:
                    with open(embeddings_path, 'w') as f:
                        json.dump({
                            "image_path": args.image,
                            "detection": {
                                "box": box.tolist() if isinstance(box, np.ndarray) else [int(b) if isinstance(b, (np.integer, torch.Tensor)) else b for b in box],
                                "label": label if not isinstance(label, (np.ndarray, torch.Tensor)) else label.item() if hasattr(label, 'item') else str(label),
                                "score": float(score) if isinstance(score, (np.number, torch.Tensor)) else score
                            },
                            "files": {
                                "crop": crop_path
                            },
                            "embeddings": embedding_results
                        }, f, indent=2)
                    logger.info(f"  Saved embeddings to {embeddings_path}")
                except Exception as e:
                    logger.error(f"Error saving embeddings to JSON: {str(e)}")
                    logger.error(f"Traceback: {traceback.format_exc()}")

        # Print final timing information
=======
            # Add to all embeddings
            all_embeddings.append({
                "id": detection_id,
                "embedding_path": embeddings_path
            })
        
        embedding_end = time.time()
        embedding_time = embedding_end - embedding_start
        logger.info(f"Embedding generation completed in {format_time(embedding_time)}")
        
        # Save summary of all embeddings
        summary_path = os.path.join(args.output_dir, f"{image_name}_embeddings_summary.json")
        with open(summary_path, 'w') as f:
            json.dump({
                "image_path": args.image,
                "model_types": args.models,
                "num_embeddings": len(all_embeddings),
                "embeddings": all_embeddings,
                "processing_time": {
                    "pipeline_time": pipeline_time,
                    "embedding_time": embedding_time,
                    "total_time": time.time() - start_time
                }
            }, f, indent=2)
        
        logger.info(f"\nSaved summary to {summary_path}")
        logger.info(f"Total number of processed items: {len(all_embeddings)}")
        
        # Print final timing information - ensure this shows even in quiet mode
>>>>>>> 8700794a
        end_time = time.time()
        total_time = end_time - start_time
        
        print_summary("\n== Performance Summary ==")
        print_summary(f"Total execution time: {format_time(total_time)}")
        print_summary(f"Pipeline processing: {format_time(pipeline_time)} ({pipeline_time/total_time*100:.1f}%)")
        print_summary(f"Embedding generation: {format_time(embedding_time)} ({embedding_time/total_time*100:.1f}%)")
        print_summary(f"Processed {image_count} images with {detection_count} detections")
        print_summary(f"Average time per detection: {format_time(embedding_time/max(1, detection_count))}")
        
        return 0
        
    except Exception as e:
        logger.error(f"Error: {str(e)}")
        logger.error(f"Traceback: {traceback.format_exc()}")
        
        # Print timing even if there was an error
        end_time = time.time()
        logger.error(f"\nExecution failed after {format_time(end_time - start_time)}")
        logger.error(f"Processed {image_count} images with {detection_count} detections")
        return 1

if __name__ == "__main__":
    sys.exit(main()) <|MERGE_RESOLUTION|>--- conflicted
+++ resolved
@@ -489,142 +489,6 @@
                 logger.error(f"Error saving embeddings to JSON: {str(e)}")
                 logger.error(f"Traceback: {traceback.format_exc()}")
             
-<<<<<<< HEAD
-            pipeline_start = time.time()
-            logger.info("Running detection and segmentation pipeline...")
-            
-            # Run detection and segmentation
-            results = pipeline.run(
-                image_path=args.image,
-                text_queries=args.queries,
-                visualize=True,
-                save_results=True,
-                generate_embeddings=False  # We'll handle embedding generation ourselves
-            )
-            
-            pipeline_end = time.time()
-            pipeline_time = pipeline_end - pipeline_start
-            logger.info(f"Pipeline completed in {format_time(pipeline_time)}")
-            
-            # Check if detection and segmentation were successful
-            if not results or "success" in results and not results["success"]:
-                logger.error(f"Error: Detection or segmentation failed: {results.get('error', 'Unknown error')}")
-                return 1
-            
-            # Get detection results from the pipeline
-            detection_results = results["detection"]
-            
-            # Log detection results structure
-            logger.debug(f"Detection results keys: {detection_results.keys()}")
-            
-            # Check if we have any detections
-            if not detection_results or not detection_results.get("boxes", []):
-                logger.warning("No objects detected in the image.")
-                end_time = time.time()
-                logger.info(f"\nProcessing completed in {format_time(end_time - start_time)}")
-                logger.info(f"Processed {image_count} images with {detection_count} detections")
-                return 0
-            
-            # Track how many detections we have
-            num_detections = len(detection_results["boxes"])
-            detection_count += num_detections
-            logger.info(f"Found {num_detections} detections in the image")
-            
-            embedding_start = time.time()
-            logger.info("Generating embeddings for detections...")
-            
-            # Process detections
-            for i, (box, label, score) in enumerate(zip(
-                detection_results["boxes"],
-                detection_results["labels"],
-                detection_results["scores"]
-            )):
-                # Create a unique ID for this detection
-                detection_id = f"daggers_{label}_{i:02d}_{score:.2f}"
-                logger.info(f"\nProcessing detection {i+1}/{num_detections}: {detection_id}")
-                
-                # Convert box coordinates if needed
-                original_box_type = type(box)
-                logger.debug(f"Original box type: {original_box_type}")
-                
-                if isinstance(box, torch.Tensor):
-                    logger.debug(f"Box tensor - Type: {box.dtype}, Shape: {box.shape}, Device: {box.device}")
-                    box = box.cpu().numpy().astype(int)
-                elif isinstance(box, list):
-                    logger.debug(f"Box list - Length: {len(box)}, Values: {box}")
-                    box = np.array(box).astype(int)
-                
-                logger.debug(f"Converted box: {box}, Type: {type(box)}")
-                
-                # Ensure the box is within image boundaries
-                h, w = original_image.shape[:2]
-                x1, y1, x2, y2 = max(0, box[0]), max(0, box[1]), min(w, box[2]), min(h, box[3])
-                logger.debug(f"Box coordinates after boundary check: [{x1}, {y1}, {x2}, {y2}]")
-                
-                # Get the crop
-                logger.debug(f"Extracting crop from coordinates: y={y1}:{y2}, x={x1}:{x2}")
-                crop = original_image[y1:y2, x1:x2]
-                logger.debug(f"Crop shape: {crop.shape}, dtype: {crop.dtype}")
-                
-                # Skip if crop is empty
-                if crop.size == 0:
-                    logger.warning(f"Warning: Empty crop for detection {detection_id}, skipping")
-                    continue
-                
-                # Save the crop
-                crop_path = os.path.join(args.output_dir, f"{detection_id}_crop.png")
-                save_image(crop, crop_path)
-                logger.debug(f"Saved crop to: {crop_path}")
-                
-                # Generate embeddings for the crop
-                embedding_results = {}
-                
-                logger.info(f"Generating embeddings for detection {detection_id}...")
-                
-                # Generate all embeddings for all models and save to file
-                for model_type in args.models:
-                    logger.info(f"  Generating embeddings with {model_type}...")
-                    try:
-                        # Generate embeddings
-                        emb = embedding_generator.generate_embedding(crop, model_type)
-                        
-                        # Convert tensors to lists for JSON serialization
-                        if isinstance(emb, torch.Tensor):
-                            emb = emb.cpu().numpy().tolist()
-                        
-                        # Add to results
-                        embedding_results[model_type] = {
-                            "crop": emb
-                        }
-                        logger.info(f"    Generated {model_type} embedding of length {len(emb)}")
-                        
-                    except Exception as e:
-                        logger.error(f"    Error with {model_type}: {str(e)}")
-                        logger.error(f"    Traceback: {traceback.format_exc()}")
-                
-                # Save embeddings
-                embeddings_path = os.path.join(args.output_dir, f"{detection_id}_embeddings.json")
-                try:
-                    with open(embeddings_path, 'w') as f:
-                        json.dump({
-                            "image_path": args.image,
-                            "detection": {
-                                "box": box.tolist() if isinstance(box, np.ndarray) else [int(b) if isinstance(b, (np.integer, torch.Tensor)) else b for b in box],
-                                "label": label if not isinstance(label, (np.ndarray, torch.Tensor)) else label.item() if hasattr(label, 'item') else str(label),
-                                "score": float(score) if isinstance(score, (np.number, torch.Tensor)) else score
-                            },
-                            "files": {
-                                "crop": crop_path
-                            },
-                            "embeddings": embedding_results
-                        }, f, indent=2)
-                    logger.info(f"  Saved embeddings to {embeddings_path}")
-                except Exception as e:
-                    logger.error(f"Error saving embeddings to JSON: {str(e)}")
-                    logger.error(f"Traceback: {traceback.format_exc()}")
-
-        # Print final timing information
-=======
             # Add to all embeddings
             all_embeddings.append({
                 "id": detection_id,
@@ -654,7 +518,6 @@
         logger.info(f"Total number of processed items: {len(all_embeddings)}")
         
         # Print final timing information - ensure this shows even in quiet mode
->>>>>>> 8700794a
         end_time = time.time()
         total_time = end_time - start_time
         
