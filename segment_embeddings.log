2025-04-30 11:13:47,857 - segment_embeddings - INFO - Starting segment_gemini_outputs.py
2025-04-30 11:13:47,857 - segment_embeddings - INFO - Arguments: image=data/mjolnir_gt.jpeg, output=segmentation_results
2025-04-30 11:13:47,858 - segment_embeddings - INFO - Created output directories in segmentation_results
2025-04-30 11:13:47,858 - segment_embeddings - INFO - Building SAM2 model...
2025-04-30 11:13:47,858 - segment_embeddings - INFO - Starting path: /Users/andrewdelacruz/e2e_sam2
2025-04-30 11:13:47,901 - segment_embeddings - INFO - Using MPS (Apple Silicon). Note that SAM2 might give different outputs on MPS.
2025-04-30 11:13:47,901 - segment_embeddings - INFO - Selected device: mps
2025-04-30 11:13:49,391 - segment_embeddings - INFO - SAM2 model built successfully in 1.53 seconds
2025-04-30 11:13:49,391 - segment_embeddings - INFO - Creating automatic mask generator...
2025-04-30 11:13:49,524 - segment_embeddings - INFO - Initializing embedding generator...
2025-04-30 11:13:49,524 - segment_embeddings - INFO - Using MPS (Apple Silicon). Note that SAM2 might give different outputs on MPS.
2025-04-30 11:13:49,524 - segment_embeddings - INFO - Selected device: mps
2025-04-30 11:13:51,208 - segment_embeddings - INFO - Loading image from data/mjolnir_gt.jpeg
2025-04-30 11:13:51,213 - segment_embeddings - INFO - Image loaded successfully: (316, 160, 3)
2025-04-30 11:13:51,215 - segment_embeddings - INFO - Generating masks...
2025-04-30 11:13:51,215 - root - INFO - For numpy array image, we assume (HxWxC) format
2025-04-30 11:13:51,276 - root - INFO - Computing image embeddings for the provided image...
2025-04-30 11:13:57,787 - root - INFO - Image embeddings computed.
2025-04-30 11:15:31,535 - segment_embeddings - INFO - Starting segment_gemini_outputs.py
2025-04-30 11:15:31,536 - segment_embeddings - INFO - Arguments: image=data/mjolnir_gt.jpeg, output=segmentation_results
2025-04-30 11:15:31,536 - segment_embeddings - INFO - Created output directories in segmentation_results
2025-04-30 11:15:31,536 - segment_embeddings - INFO - Building SAM2 model...
2025-04-30 11:15:31,536 - segment_embeddings - INFO - Starting path: /Users/andrewdelacruz/e2e_sam2
2025-04-30 11:15:31,559 - segment_embeddings - INFO - Using MPS (Apple Silicon). Note that SAM2 might give different outputs on MPS.
2025-04-30 11:15:31,559 - segment_embeddings - INFO - Selected device: mps
2025-04-30 11:15:32,960 - segment_embeddings - INFO - SAM2 model built successfully in 1.42 seconds
2025-04-30 11:15:32,961 - segment_embeddings - INFO - Creating automatic mask generator...
2025-04-30 11:15:33,071 - segment_embeddings - INFO - Initializing embedding generator...
2025-04-30 11:15:33,072 - segment_embeddings - INFO - Using MPS (Apple Silicon). Note that SAM2 might give different outputs on MPS.
2025-04-30 11:15:33,072 - segment_embeddings - INFO - Selected device: mps
2025-04-30 11:15:34,830 - segment_embeddings - INFO - Loading image from data/mjolnir_gt.jpeg
2025-04-30 11:15:34,837 - segment_embeddings - INFO - Image loaded successfully: (316, 160, 3)
2025-04-30 11:15:34,838 - segment_embeddings - INFO - Generating masks...
2025-04-30 11:15:34,839 - root - INFO - For numpy array image, we assume (HxWxC) format
2025-04-30 11:15:34,900 - root - INFO - Computing image embeddings for the provided image...
2025-04-30 11:15:41,803 - root - INFO - Image embeddings computed.
2025-04-30 11:19:43,160 - segment_embeddings - INFO - Starting segment_gemini_outputs.py
2025-04-30 11:19:43,161 - segment_embeddings - INFO - Arguments: image=data/mjolnir_gt.jpeg, output=segmentation_results, max_segments=None, models=both
2025-04-30 11:19:43,161 - segment_embeddings - INFO - Created output directories in segmentation_results
2025-04-30 11:19:43,161 - segment_embeddings - INFO - Building SAM2 model...
2025-04-30 11:19:43,161 - segment_embeddings - INFO - Starting path: /Users/andrewdelacruz/e2e_sam2
2025-04-30 11:19:43,185 - segment_embeddings - INFO - Using MPS (Apple Silicon). Note that SAM2 might give different outputs on MPS.
2025-04-30 11:19:43,185 - segment_embeddings - INFO - Selected device: mps
2025-04-30 11:19:44,614 - segment_embeddings - INFO - SAM2 model built successfully in 1.45 seconds
2025-04-30 11:19:44,614 - segment_embeddings - INFO - Creating automatic mask generator...
2025-04-30 11:19:44,756 - segment_embeddings - INFO - Initializing embedding generator with models: ['vit', 'resnet50']
2025-04-30 11:19:44,756 - segment_embeddings - INFO - Using MPS (Apple Silicon). Note that SAM2 might give different outputs on MPS.
2025-04-30 11:19:44,756 - segment_embeddings - INFO - Selected device: mps
2025-04-30 11:19:46,391 - segment_embeddings - INFO - Loading image from data/mjolnir_gt.jpeg
2025-04-30 11:19:46,401 - segment_embeddings - INFO - Image loaded successfully: (316, 160, 3)
2025-04-30 11:19:46,403 - segment_embeddings - INFO - Generating masks...
2025-04-30 11:19:46,403 - root - INFO - For numpy array image, we assume (HxWxC) format
2025-04-30 11:19:46,465 - root - INFO - Computing image embeddings for the provided image...
2025-04-30 11:19:51,426 - root - INFO - Image embeddings computed.
2025-04-30 11:23:42,436 - segment_embeddings - INFO - Starting segment_gemini_outputs.py
2025-04-30 11:23:42,437 - segment_embeddings - INFO - Arguments: image=data/mjolnir_gt.jpeg, output=segmentation_results, max_segments=None, models=both
2025-04-30 11:23:42,437 - segment_embeddings - INFO - Created output directories in segmentation_results
2025-04-30 11:23:42,437 - segment_embeddings - INFO - Building SAM2 model...
2025-04-30 11:23:42,437 - segment_embeddings - INFO - Starting path: /Users/andrewdelacruz/e2e_sam2
2025-04-30 11:23:42,460 - segment_embeddings - INFO - Using MPS (Apple Silicon). Note that SAM2 might give different outputs on MPS.
2025-04-30 11:23:42,460 - segment_embeddings - INFO - Selected device: mps
2025-04-30 11:23:43,922 - segment_embeddings - INFO - SAM2 model built successfully in 1.48 seconds
2025-04-30 11:23:43,922 - segment_embeddings - INFO - Creating automatic mask generator...
2025-04-30 11:23:44,034 - segment_embeddings - INFO - Initializing embedding generator with models: ['vit', 'resnet50']
2025-04-30 11:23:44,035 - segment_embeddings - INFO - Using MPS (Apple Silicon). Note that SAM2 might give different outputs on MPS.
2025-04-30 11:23:44,035 - segment_embeddings - INFO - Selected device: mps
2025-04-30 11:23:45,810 - segment_embeddings - INFO - Loading image from data/mjolnir_gt.jpeg
2025-04-30 11:23:45,816 - segment_embeddings - INFO - Image loaded successfully: (316, 160, 3)
2025-04-30 11:23:45,818 - segment_embeddings - INFO - Generating masks...
2025-04-30 11:23:45,818 - root - INFO - For numpy array image, we assume (HxWxC) format
2025-04-30 11:23:45,882 - root - INFO - Computing image embeddings for the provided image...
2025-04-30 11:23:52,783 - root - INFO - Image embeddings computed.
2025-04-30 11:25:32,061 - segment_embeddings - INFO - Starting segment_gemini_outputs.py
2025-04-30 11:25:32,061 - segment_embeddings - INFO - Arguments: image=data/mjolnir_gt.jpeg, output=segmentation_results, max_segments=None, models=both
2025-04-30 11:25:32,061 - segment_embeddings - INFO - Created output directories in segmentation_results
2025-04-30 11:25:32,061 - segment_embeddings - INFO - Building SAM2 model...
2025-04-30 11:25:32,062 - segment_embeddings - INFO - Starting path: /Users/andrewdelacruz/e2e_sam2
2025-04-30 11:25:32,139 - segment_embeddings - INFO - Using MPS (Apple Silicon). Note that SAM2 might give different outputs on MPS.
2025-04-30 11:25:32,139 - segment_embeddings - INFO - Selected device: mps
2025-04-30 11:25:35,608 - segment_embeddings - INFO - SAM2 model built successfully in 3.54 seconds
2025-04-30 11:25:35,615 - segment_embeddings - INFO - Creating automatic mask generator...
2025-04-30 11:25:36,092 - segment_embeddings - INFO - Initializing embedding generator with models: ['vit', 'resnet50']
2025-04-30 11:25:36,097 - segment_embeddings - INFO - Using MPS (Apple Silicon). Note that SAM2 might give different outputs on MPS.
2025-04-30 11:25:36,097 - segment_embeddings - INFO - Selected device: mps
2025-04-30 11:25:44,753 - segment_embeddings - INFO - Loading image from data/mjolnir_gt.jpeg
2025-04-30 11:25:44,860 - segment_embeddings - INFO - Image loaded successfully: (316, 160, 3)
2025-04-30 11:25:44,893 - segment_embeddings - INFO - Generating masks...
2025-04-30 11:25:44,905 - root - INFO - For numpy array image, we assume (HxWxC) format
2025-04-30 11:25:45,145 - root - INFO - Computing image embeddings for the provided image...
2025-04-30 18:33:06,417 - segment_embeddings - INFO - Starting segment_gemini_outputs.py
2025-04-30 18:33:06,418 - segment_embeddings - INFO - Arguments: image=data/mjolnir_gt.jpeg, output=segmentation_results, max_segments=None, models=both
2025-04-30 18:33:06,419 - segment_embeddings - INFO - Created output directories in segmentation_results
2025-04-30 18:33:06,419 - segment_embeddings - INFO - Building SAM2 model...
2025-04-30 18:33:06,419 - segment_embeddings - INFO - Starting path: /home/ubuntu/code/drew/e2e_sam2
2025-04-30 18:33:06,591 - segment_embeddings - INFO - Using CUDA GPU for computation
2025-04-30 18:33:06,592 - segment_embeddings - INFO - Selected device: cuda
2025-04-30 18:33:09,168 - segment_embeddings - INFO - SAM2 model built successfully in 2.75 seconds
2025-04-30 18:33:09,168 - segment_embeddings - INFO - Creating automatic mask generator...
2025-04-30 18:33:09,306 - segment_embeddings - INFO - Initializing embedding generator with models: ['vit', 'resnet50']
2025-04-30 18:33:09,306 - segment_embeddings - INFO - Using CUDA GPU for computation
2025-04-30 18:33:09,306 - segment_embeddings - INFO - Selected device: cuda
2025-04-30 18:33:09,851 - huggingface_hub.file_download - WARNING - Xet Storage is enabled for this repo, but the 'hf_xet' package is not installed. Falling back to regular HTTP download. For better performance, install the package with: `pip install huggingface_hub[hf_xet]` or `pip install hf_xet`
2025-04-30 18:33:12,119 - segment_embeddings - INFO - Loading image from data/mjolnir_gt.jpeg
2025-04-30 18:33:12,119 - segment_embeddings - INFO - Image loaded successfully: (316, 160, 3)
2025-04-30 18:33:12,120 - segment_embeddings - INFO - Generating masks...
2025-04-30 18:33:12,120 - root - INFO - For numpy array image, we assume (HxWxC) format
2025-04-30 18:33:12,198 - root - INFO - Computing image embeddings for the provided image...
2025-04-30 18:33:12,959 - root - INFO - Image embeddings computed.
2025-04-30 18:33:16,592 - root - INFO - For numpy array image, we assume (HxWxC) format
2025-04-30 18:33:16,617 - root - INFO - Computing image embeddings for the provided image...
2025-04-30 18:33:16,639 - root - INFO - Image embeddings computed.
2025-04-30 18:33:18,049 - root - INFO - For numpy array image, we assume (HxWxC) format
2025-04-30 18:33:18,055 - root - INFO - Computing image embeddings for the provided image...
2025-04-30 18:33:18,077 - root - INFO - Image embeddings computed.
2025-04-30 18:33:19,484 - root - INFO - For numpy array image, we assume (HxWxC) format
2025-04-30 18:33:19,490 - root - INFO - Computing image embeddings for the provided image...
2025-04-30 18:33:19,512 - root - INFO - Image embeddings computed.
2025-04-30 18:33:20,919 - root - INFO - For numpy array image, we assume (HxWxC) format
2025-04-30 18:33:20,925 - root - INFO - Computing image embeddings for the provided image...
2025-04-30 18:33:20,947 - root - INFO - Image embeddings computed.
2025-04-30 18:33:22,358 - segment_embeddings - ERROR - Error: too many indices for tensor of dimension 1
Traceback (most recent call last):
  File "/home/ubuntu/code/drew/e2e_sam2/e2e_pipeline_v2/experiments/segment_gemini_outputs.py", line 405, in <module>
    results = modified_process_image()
              ^^^^^^^^^^^^^^^^^^^^^^^^
  File "/home/ubuntu/code/drew/e2e_sam2/e2e_pipeline_v2/experiments/segment_gemini_outputs.py", line 264, in modified_process_image
    masks = mask_generator.generate(image)
            ^^^^^^^^^^^^^^^^^^^^^^^^^^^^^^
  File "/home/ubuntu/code/drew/e2e_sam2/venv/lib/python3.12/site-packages/torch/utils/_contextlib.py", line 116, in decorate_context
    return func(*args, **kwargs)
           ^^^^^^^^^^^^^^^^^^^^^
  File "/home/ubuntu/code/drew/sam2/sam2/automatic_mask_generator.py", line 196, in generate
    mask_data = self._generate_masks(image)
                ^^^^^^^^^^^^^^^^^^^^^^^^^^^
  File "/home/ubuntu/code/drew/sam2/sam2/automatic_mask_generator.py", line 239, in _generate_masks
    scores = 1 / box_area(data["crop_boxes"])
                 ^^^^^^^^^^^^^^^^^^^^^^^^^^^^
  File "/home/ubuntu/code/drew/e2e_sam2/venv/lib/python3.12/site-packages/torchvision/ops/boxes.py", line 251, in box_area
    return (boxes[:, 2] - boxes[:, 0]) * (boxes[:, 3] - boxes[:, 1])
            ~~~~~^^^^^^
IndexError: too many indices for tensor of dimension 1
<<<<<<< HEAD
2025-04-30 18:36:24,673 - segment_embeddings - INFO - Starting segment_gemini_outputs.py
2025-04-30 18:36:24,674 - segment_embeddings - INFO - Arguments: image=data/mjolnir_gt.jpeg, output=segmentation_results, max_segments=None, models=both
2025-04-30 18:36:24,674 - segment_embeddings - INFO - Created output directories in segmentation_results
2025-04-30 18:36:24,674 - segment_embeddings - INFO - Building SAM2 model...
2025-04-30 18:36:24,674 - segment_embeddings - INFO - Starting path: /home/ubuntu/code/drew/e2e_sam2
2025-04-30 18:36:24,811 - segment_embeddings - INFO - Using CUDA GPU for computation
2025-04-30 18:36:24,812 - segment_embeddings - INFO - Selected device: cuda
2025-04-30 18:36:27,337 - segment_embeddings - INFO - SAM2 model built successfully in 2.66 seconds
2025-04-30 18:36:27,338 - segment_embeddings - INFO - Using CUDA GPU for computation
2025-04-30 18:36:27,338 - segment_embeddings - INFO - Selected device: cuda
2025-04-30 18:36:27,338 - segment_embeddings - INFO - Creating automatic mask generator for cuda...
2025-04-30 18:36:27,338 - segment_embeddings - INFO - Using CUDA-specific settings for mask generator
2025-04-30 18:36:27,476 - segment_embeddings - INFO - Initializing embedding generator with models: ['vit', 'resnet50']
2025-04-30 18:36:28,507 - segment_embeddings - INFO - Loading image from data/mjolnir_gt.jpeg
2025-04-30 18:36:28,508 - segment_embeddings - INFO - Image loaded successfully: (316, 160, 3)
2025-04-30 18:36:28,508 - segment_embeddings - INFO - Generating masks...
2025-04-30 18:36:28,508 - segment_embeddings - INFO - Generating masks on cuda device...
2025-04-30 18:36:28,508 - root - INFO - For numpy array image, we assume (HxWxC) format
2025-04-30 18:36:28,587 - root - INFO - Computing image embeddings for the provided image...
2025-04-30 18:36:29,249 - root - INFO - Image embeddings computed.
2025-04-30 18:36:32,847 - root - INFO - For numpy array image, we assume (HxWxC) format
2025-04-30 18:36:32,877 - root - INFO - Computing image embeddings for the provided image...
2025-04-30 18:36:32,899 - root - INFO - Image embeddings computed.
2025-04-30 18:36:34,315 - root - INFO - For numpy array image, we assume (HxWxC) format
2025-04-30 18:36:34,323 - root - INFO - Computing image embeddings for the provided image...
2025-04-30 18:36:34,345 - root - INFO - Image embeddings computed.
2025-04-30 18:36:35,749 - root - INFO - For numpy array image, we assume (HxWxC) format
2025-04-30 18:36:35,757 - root - INFO - Computing image embeddings for the provided image...
2025-04-30 18:36:35,779 - root - INFO - Image embeddings computed.
2025-04-30 18:36:37,188 - root - INFO - For numpy array image, we assume (HxWxC) format
2025-04-30 18:36:37,197 - root - INFO - Computing image embeddings for the provided image...
2025-04-30 18:36:37,218 - root - INFO - Image embeddings computed.
2025-04-30 18:36:38,622 - segment_embeddings - WARNING - Dimension error in mask generation: too many indices for tensor of dimension 1
2025-04-30 18:36:38,622 - segment_embeddings - INFO - Trying fallback approach...
2025-04-30 18:36:38,623 - segment_embeddings - ERROR - Failed to generate masks: Fallback approach failed: Image format not supported
2025-04-30 18:39:29,020 - segment_embeddings - INFO - Starting segment_gemini_outputs.py
2025-04-30 18:39:29,021 - segment_embeddings - INFO - Arguments: image=data/mjolnir_gt.jpeg, output=segmentation_results, max_segments=None, models=both
2025-04-30 18:39:29,021 - segment_embeddings - INFO - Created output directories in segmentation_results
2025-04-30 18:39:29,021 - segment_embeddings - INFO - Building SAM2 model...
2025-04-30 18:39:29,021 - segment_embeddings - INFO - Starting path: /home/ubuntu/code/drew/e2e_sam2
2025-04-30 18:39:29,158 - segment_embeddings - INFO - Using CUDA GPU for computation
2025-04-30 18:39:29,182 - segment_embeddings - INFO - CUDA Device ID: 0
2025-04-30 18:39:29,182 - segment_embeddings - INFO - CUDA Device Name: Tesla T4
2025-04-30 18:39:29,182 - segment_embeddings - INFO - CUDA Memory Allocated: 0.00 MB
2025-04-30 18:39:29,182 - segment_embeddings - INFO - CUDA Memory Reserved: 0.00 MB
2025-04-30 18:39:29,182 - segment_embeddings - INFO - Selected device: cuda
2025-04-30 18:39:29,183 - segment_embeddings - DEBUG - Loading SAM2 model configuration from config file
2025-04-30 18:39:29,183 - segment_embeddings - ERROR - Checkpoint file not found: checkpoints/sam2.1_hiera_large.pt
2025-04-30 18:39:29,183 - segment_embeddings - ERROR - Failed to initialize SAM2 model: Checkpoint file not found: checkpoints/sam2.1_hiera_large.pt
2025-04-30 18:39:29,183 - segment_embeddings - ERROR - Traceback (most recent call last):
  File "/home/ubuntu/code/drew/e2e_sam2/e2e_pipeline_v2/experiments/segment_gemini_outputs.py", line 105, in initialize_sam2
    raise FileNotFoundError(f"Checkpoint file not found: {checkpoint_path}")
FileNotFoundError: Checkpoint file not found: checkpoints/sam2.1_hiera_large.pt

2025-04-30 18:39:29,183 - segment_embeddings - ERROR - Error: Checkpoint file not found: checkpoints/sam2.1_hiera_large.pt
Traceback (most recent call last):
  File "/home/ubuntu/code/drew/e2e_sam2/e2e_pipeline_v2/experiments/segment_gemini_outputs.py", line 613, in <module>
    results = modified_process_image()
              ^^^^^^^^^^^^^^^^^^^^^^^^
  File "/home/ubuntu/code/drew/e2e_sam2/e2e_pipeline_v2/experiments/segment_gemini_outputs.py", line 445, in modified_process_image
    sam2 = initialize_sam2()
           ^^^^^^^^^^^^^^^^^
  File "/home/ubuntu/code/drew/e2e_sam2/e2e_pipeline_v2/experiments/segment_gemini_outputs.py", line 105, in initialize_sam2
    raise FileNotFoundError(f"Checkpoint file not found: {checkpoint_path}")
FileNotFoundError: Checkpoint file not found: checkpoints/sam2.1_hiera_large.pt
2025-04-30 18:40:54,837 - segment_embeddings - INFO - Starting segment_gemini_outputs.py
2025-04-30 18:40:54,838 - segment_embeddings - INFO - Arguments: image=data/mjolnir_gt.jpeg, output=segmentation_results, max_segments=None, models=both
2025-04-30 18:40:54,838 - segment_embeddings - INFO - Created output directories in segmentation_results
2025-04-30 18:40:54,838 - segment_embeddings - INFO - Building SAM2 model...
2025-04-30 18:40:54,838 - segment_embeddings - INFO - Starting path: /home/ubuntu/code/drew/e2e_sam2
2025-04-30 18:40:54,967 - segment_embeddings - INFO - Using CUDA GPU for computation
2025-04-30 18:40:54,990 - segment_embeddings - INFO - CUDA Device ID: 0
2025-04-30 18:40:54,990 - segment_embeddings - INFO - CUDA Device Name: Tesla T4
2025-04-30 18:40:54,991 - segment_embeddings - INFO - CUDA Memory Allocated: 0.00 MB
2025-04-30 18:40:54,991 - segment_embeddings - INFO - CUDA Memory Reserved: 0.00 MB
2025-04-30 18:40:54,991 - segment_embeddings - INFO - Selected device: cuda
2025-04-30 18:40:54,991 - segment_embeddings - DEBUG - Loading SAM2 model configuration from config file
2025-04-30 18:40:54,991 - segment_embeddings - DEBUG - Building SAM2 model with config: configs/sam2.1/sam2.1_hiera_l.yaml, checkpoint: checkpoints/sam2.1_hiera_large.pt, device: cuda
2025-04-30 18:40:57,480 - segment_embeddings - DEBUG - SAM2 model built successfully
2025-04-30 18:40:57,480 - segment_embeddings - INFO - Using CUDA GPU for computation
2025-04-30 18:40:57,480 - segment_embeddings - INFO - CUDA Device ID: 0
2025-04-30 18:40:57,480 - segment_embeddings - INFO - CUDA Device Name: Tesla T4
2025-04-30 18:40:57,480 - segment_embeddings - INFO - CUDA Memory Allocated: 1000.91 MB
2025-04-30 18:40:57,480 - segment_embeddings - INFO - CUDA Memory Reserved: 1052.00 MB
2025-04-30 18:40:57,480 - segment_embeddings - INFO - Selected device: cuda
2025-04-30 18:40:57,481 - segment_embeddings - DEBUG - CUDA Memory Allocated: 1000.91 MB
2025-04-30 18:40:57,481 - segment_embeddings - DEBUG - CUDA Memory Reserved: 1052.00 MB
2025-04-30 18:40:57,614 - segment_embeddings - DEBUG - After GC - CUDA Memory Allocated: 1000.91 MB
2025-04-30 18:40:57,614 - segment_embeddings - INFO - SAM2 model built successfully in 2.78 seconds
2025-04-30 18:40:57,614 - segment_embeddings - DEBUG - SAM2 model type: <class 'sam2.modeling.sam2_base.SAM2Base'>
2025-04-30 18:40:57,614 - segment_embeddings - INFO - Using CUDA GPU for computation
2025-04-30 18:40:57,614 - segment_embeddings - INFO - CUDA Device ID: 0
2025-04-30 18:40:57,614 - segment_embeddings - INFO - CUDA Device Name: Tesla T4
2025-04-30 18:40:57,614 - segment_embeddings - INFO - CUDA Memory Allocated: 1000.91 MB
2025-04-30 18:40:57,615 - segment_embeddings - INFO - CUDA Memory Reserved: 1052.00 MB
2025-04-30 18:40:57,615 - segment_embeddings - INFO - Selected device: cuda
2025-04-30 18:40:57,615 - segment_embeddings - INFO - Creating automatic mask generator for cuda...
2025-04-30 18:40:57,615 - segment_embeddings - INFO - Using CUDA-specific settings for mask generator
2025-04-30 18:40:57,615 - segment_embeddings - DEBUG - Parameters: points_per_side=32, pred_iou_thresh=0.86, stability_score_thresh=0.92
2025-04-30 18:40:57,754 - segment_embeddings - DEBUG - Mask generator created successfully: <class 'sam2.automatic_mask_generator.SAM2AutomaticMaskGenerator'>
2025-04-30 18:40:57,754 - segment_embeddings - INFO - Initializing embedding generator with models: ['vit', 'resnet50']
2025-04-30 18:40:57,755 - urllib3.connectionpool - DEBUG - Starting new HTTPS connection (1): huggingface.co:443
2025-04-30 18:40:57,879 - urllib3.connectionpool - DEBUG - https://huggingface.co:443 "HEAD /google/vit-base-patch16-224/resolve/main/preprocessor_config.json HTTP/1.1" 200 0
2025-04-30 18:40:58,100 - urllib3.connectionpool - DEBUG - https://huggingface.co:443 "HEAD /google/vit-base-patch16-224/resolve/main/config.json HTTP/1.1" 200 0
2025-04-30 18:40:58,181 - urllib3.connectionpool - DEBUG - https://huggingface.co:443 "HEAD /google/vit-base-patch16-224/resolve/main/config.json HTTP/1.1" 200 0
2025-04-30 18:40:58,851 - segment_embeddings - INFO - Loading image from data/mjolnir_gt.jpeg
2025-04-30 18:40:58,852 - segment_embeddings - DEBUG - Image file size: 5.97 KB
2025-04-30 18:40:58,852 - segment_embeddings - INFO - Image loaded successfully: (316, 160, 3), dtype: uint8
2025-04-30 18:40:58,852 - segment_embeddings - DEBUG - Converting image from BGR to RGB
2025-04-30 18:40:58,852 - segment_embeddings - DEBUG - Image pixel range - Min: 0, Max: 255, Mean: 215.79
2025-04-30 18:40:58,852 - segment_embeddings - INFO - Generating masks...
2025-04-30 18:40:58,852 - segment_embeddings - INFO - Generating masks on cuda device...
2025-04-30 18:40:58,852 - segment_embeddings - DEBUG - Image type: <class 'numpy.ndarray'>, Shape: (316, 160, 3), dtype: uint8
2025-04-30 18:40:58,853 - segment_embeddings - DEBUG - Image is numpy array, Min: 0, Max: 255, Mean: 215.79
2025-04-30 18:40:58,853 - segment_embeddings - DEBUG - Attempting standard mask generation approach
2025-04-30 18:40:58,853 - root - INFO - For numpy array image, we assume (HxWxC) format
2025-04-30 18:40:58,932 - root - INFO - Computing image embeddings for the provided image...
2025-04-30 18:40:59,680 - root - INFO - Image embeddings computed.
2025-04-30 18:41:03,319 - root - INFO - For numpy array image, we assume (HxWxC) format
2025-04-30 18:41:03,344 - root - INFO - Computing image embeddings for the provided image...
2025-04-30 18:41:03,366 - root - INFO - Image embeddings computed.
2025-04-30 18:41:04,778 - root - INFO - For numpy array image, we assume (HxWxC) format
2025-04-30 18:41:04,784 - root - INFO - Computing image embeddings for the provided image...
2025-04-30 18:41:04,806 - root - INFO - Image embeddings computed.
2025-04-30 18:41:06,213 - root - INFO - For numpy array image, we assume (HxWxC) format
2025-04-30 18:41:06,219 - root - INFO - Computing image embeddings for the provided image...
2025-04-30 18:41:06,241 - root - INFO - Image embeddings computed.
2025-04-30 18:41:07,654 - root - INFO - For numpy array image, we assume (HxWxC) format
2025-04-30 18:41:07,660 - root - INFO - Computing image embeddings for the provided image...
2025-04-30 18:41:07,681 - root - INFO - Image embeddings computed.
2025-04-30 18:41:09,087 - segment_embeddings - WARNING - IndexError in mask generation: too many indices for tensor of dimension 1
2025-04-30 18:41:09,088 - segment_embeddings - DEBUG - Error details: Traceback (most recent call last):
  File "/home/ubuntu/code/drew/e2e_sam2/e2e_pipeline_v2/experiments/segment_gemini_outputs.py", line 191, in safe_generate_masks
    masks = mask_generator.generate(image)
            ^^^^^^^^^^^^^^^^^^^^^^^^^^^^^^
  File "/home/ubuntu/code/drew/e2e_sam2/venv/lib/python3.12/site-packages/torch/utils/_contextlib.py", line 116, in decorate_context
    return func(*args, **kwargs)
           ^^^^^^^^^^^^^^^^^^^^^
  File "/home/ubuntu/code/drew/sam2/sam2/automatic_mask_generator.py", line 196, in generate
    mask_data = self._generate_masks(image)
                ^^^^^^^^^^^^^^^^^^^^^^^^^^^
  File "/home/ubuntu/code/drew/sam2/sam2/automatic_mask_generator.py", line 239, in _generate_masks
    scores = 1 / box_area(data["crop_boxes"])
                 ^^^^^^^^^^^^^^^^^^^^^^^^^^^^
  File "/home/ubuntu/code/drew/e2e_sam2/venv/lib/python3.12/site-packages/torchvision/ops/boxes.py", line 251, in box_area
    return (boxes[:, 2] - boxes[:, 0]) * (boxes[:, 3] - boxes[:, 1])
            ~~~~~^^^^^^
IndexError: too many indices for tensor of dimension 1

2025-04-30 18:41:09,088 - segment_embeddings - WARNING - Dimension error in mask generation: too many indices for tensor of dimension 1
2025-04-30 18:41:09,088 - segment_embeddings - INFO - Trying fallback approach...
2025-04-30 18:41:09,088 - segment_embeddings - DEBUG - Converting numpy array to tensor. Original shape: (316, 160, 3)
2025-04-30 18:41:09,088 - segment_embeddings - DEBUG - Image is in HWC format, converting to BCHW
2025-04-30 18:41:09,088 - segment_embeddings - DEBUG - Created tensor with shape: torch.Size([1, 3, 316, 160]), dtype: torch.uint8
2025-04-30 18:41:09,088 - segment_embeddings - DEBUG - Moved tensor to cuda
2025-04-30 18:41:09,088 - segment_embeddings - DEBUG - Tensor device: cuda:0, requires_grad: False
2025-04-30 18:41:09,088 - segment_embeddings - DEBUG - Attempting mask generation with tensor
2025-04-30 18:41:09,089 - segment_embeddings - ERROR - Fallback approach failed: Image format not supported
2025-04-30 18:41:09,089 - segment_embeddings - DEBUG - Fallback error details: Traceback (most recent call last):
  File "/home/ubuntu/code/drew/e2e_sam2/e2e_pipeline_v2/experiments/segment_gemini_outputs.py", line 191, in safe_generate_masks
    masks = mask_generator.generate(image)
            ^^^^^^^^^^^^^^^^^^^^^^^^^^^^^^
  File "/home/ubuntu/code/drew/e2e_sam2/venv/lib/python3.12/site-packages/torch/utils/_contextlib.py", line 116, in decorate_context
    return func(*args, **kwargs)
           ^^^^^^^^^^^^^^^^^^^^^
  File "/home/ubuntu/code/drew/sam2/sam2/automatic_mask_generator.py", line 196, in generate
    mask_data = self._generate_masks(image)
                ^^^^^^^^^^^^^^^^^^^^^^^^^^^
  File "/home/ubuntu/code/drew/sam2/sam2/automatic_mask_generator.py", line 239, in _generate_masks
    scores = 1 / box_area(data["crop_boxes"])
                 ^^^^^^^^^^^^^^^^^^^^^^^^^^^^
  File "/home/ubuntu/code/drew/e2e_sam2/venv/lib/python3.12/site-packages/torchvision/ops/boxes.py", line 251, in box_area
    return (boxes[:, 2] - boxes[:, 0]) * (boxes[:, 3] - boxes[:, 1])
            ~~~~~^^^^^^
IndexError: too many indices for tensor of dimension 1

During handling of the above exception, another exception occurred:

Traceback (most recent call last):
  File "/home/ubuntu/code/drew/e2e_sam2/e2e_pipeline_v2/experiments/segment_gemini_outputs.py", line 228, in safe_generate_masks
    masks = mask_generator.generate(image_tensor)
            ^^^^^^^^^^^^^^^^^^^^^^^^^^^^^^^^^^^^^
  File "/home/ubuntu/code/drew/e2e_sam2/venv/lib/python3.12/site-packages/torch/utils/_contextlib.py", line 116, in decorate_context
    return func(*args, **kwargs)
           ^^^^^^^^^^^^^^^^^^^^^
  File "/home/ubuntu/code/drew/sam2/sam2/automatic_mask_generator.py", line 196, in generate
    mask_data = self._generate_masks(image)
                ^^^^^^^^^^^^^^^^^^^^^^^^^^^
  File "/home/ubuntu/code/drew/sam2/sam2/automatic_mask_generator.py", line 233, in _generate_masks
    crop_data = self._process_crop(image, crop_box, layer_idx, orig_size)
                ^^^^^^^^^^^^^^^^^^^^^^^^^^^^^^^^^^^^^^^^^^^^^^^^^^^^^^^^^
  File "/home/ubuntu/code/drew/sam2/sam2/automatic_mask_generator.py", line 262, in _process_crop
    self.predictor.set_image(cropped_im)
  File "/home/ubuntu/code/drew/e2e_sam2/venv/lib/python3.12/site-packages/torch/utils/_contextlib.py", line 116, in decorate_context
    return func(*args, **kwargs)
           ^^^^^^^^^^^^^^^^^^^^^
  File "/home/ubuntu/code/drew/sam2/sam2/sam2_image_predictor.py", line 108, in set_image
    raise NotImplementedError("Image format not supported")
NotImplementedError: Image format not supported

2025-04-30 18:41:09,090 - segment_embeddings - ERROR - Failed to generate masks: Fallback approach failed: Image format not supported
=======
2025-04-30 11:44:30,753 - segment_embeddings - INFO - Starting segment_gemini_outputs.py
2025-04-30 11:44:30,754 - segment_embeddings - INFO - Arguments: image=data/mjolnir_gt.jpeg, output=segmentation_results, max_segments=2, models=both
2025-04-30 11:44:30,754 - segment_embeddings - INFO - Created output directories in segmentation_results
2025-04-30 11:44:30,754 - segment_embeddings - INFO - Building SAM2 model...
2025-04-30 11:44:30,754 - segment_embeddings - INFO - Starting path: /Users/andrewdelacruz/e2e_sam2
2025-04-30 11:44:30,782 - segment_embeddings - INFO - Using MPS (Apple Silicon). Note that SAM2 might give different outputs on MPS.
2025-04-30 11:44:30,782 - segment_embeddings - INFO - Selected device: mps
2025-04-30 11:44:30,782 - segment_embeddings - DEBUG - Loading SAM2 model configuration from config file
2025-04-30 11:44:30,782 - segment_embeddings - DEBUG - Building SAM2 model with config: configs/sam2.1/sam2.1_hiera_l.yaml, checkpoint: checkpoints/sam2.1_hiera_large.pt, device: mps
2025-04-30 11:44:32,261 - segment_embeddings - DEBUG - SAM2 model built successfully
2025-04-30 11:44:32,261 - segment_embeddings - INFO - Using MPS (Apple Silicon). Note that SAM2 might give different outputs on MPS.
2025-04-30 11:44:32,261 - segment_embeddings - INFO - Selected device: mps
2025-04-30 11:44:32,377 - segment_embeddings - INFO - SAM2 model built successfully in 1.62 seconds
2025-04-30 11:44:32,377 - segment_embeddings - DEBUG - SAM2 model type: <class 'sam2.modeling.sam2_base.SAM2Base'>
2025-04-30 11:44:32,377 - segment_embeddings - INFO - Using MPS (Apple Silicon). Note that SAM2 might give different outputs on MPS.
2025-04-30 11:44:32,377 - segment_embeddings - INFO - Selected device: mps
2025-04-30 11:44:32,377 - segment_embeddings - INFO - Creating automatic mask generator for mps...
2025-04-30 11:44:32,377 - segment_embeddings - INFO - Using mps-specific settings for mask generator
2025-04-30 11:44:32,377 - segment_embeddings - DEBUG - Parameters: points_per_side=32, pred_iou_thresh=0.86, stability_score_thresh=0.92
2025-04-30 11:44:32,537 - segment_embeddings - DEBUG - Mask generator created successfully: <class 'sam2.automatic_mask_generator.SAM2AutomaticMaskGenerator'>
2025-04-30 11:44:32,537 - segment_embeddings - INFO - Skipping embedding generator initialization as requested
2025-04-30 11:44:32,537 - segment_embeddings - INFO - Loading image from data/mjolnir_gt.jpeg
2025-04-30 11:44:32,566 - segment_embeddings - DEBUG - Image file size: 5.97 KB
2025-04-30 11:44:32,566 - segment_embeddings - INFO - Image loaded successfully: (316, 160, 3), dtype: uint8
2025-04-30 11:44:32,566 - segment_embeddings - DEBUG - Converting image from BGR to RGB
2025-04-30 11:44:32,570 - segment_embeddings - DEBUG - Image pixel range - Min: 0, Max: 255, Mean: 215.79
2025-04-30 11:44:32,570 - segment_embeddings - INFO - Generating masks...
2025-04-30 11:44:32,570 - segment_embeddings - INFO - Generating masks on mps device...
2025-04-30 11:44:32,570 - segment_embeddings - DEBUG - Image type: <class 'numpy.ndarray'>, Shape: (316, 160, 3), dtype: uint8
2025-04-30 11:44:32,570 - segment_embeddings - DEBUG - Image is numpy array, Min: 0, Max: 255, Mean: 215.79
2025-04-30 11:44:32,570 - segment_embeddings - DEBUG - Attempting standard mask generation approach
2025-04-30 11:44:32,570 - root - INFO - For numpy array image, we assume (HxWxC) format
2025-04-30 11:44:32,626 - root - INFO - Computing image embeddings for the provided image...
2025-04-30 11:44:36,534 - root - INFO - Image embeddings computed.
>>>>>>> c5fb2f23
<|MERGE_RESOLUTION|>--- conflicted
+++ resolved
@@ -139,7 +139,6 @@
     return (boxes[:, 2] - boxes[:, 0]) * (boxes[:, 3] - boxes[:, 1])
             ~~~~~^^^^^^
 IndexError: too many indices for tensor of dimension 1
-<<<<<<< HEAD
 2025-04-30 18:36:24,673 - segment_embeddings - INFO - Starting segment_gemini_outputs.py
 2025-04-30 18:36:24,674 - segment_embeddings - INFO - Arguments: image=data/mjolnir_gt.jpeg, output=segmentation_results, max_segments=None, models=both
 2025-04-30 18:36:24,674 - segment_embeddings - INFO - Created output directories in segmentation_results
@@ -341,39 +340,135 @@
 NotImplementedError: Image format not supported
 
 2025-04-30 18:41:09,090 - segment_embeddings - ERROR - Failed to generate masks: Fallback approach failed: Image format not supported
-=======
-2025-04-30 11:44:30,753 - segment_embeddings - INFO - Starting segment_gemini_outputs.py
-2025-04-30 11:44:30,754 - segment_embeddings - INFO - Arguments: image=data/mjolnir_gt.jpeg, output=segmentation_results, max_segments=2, models=both
-2025-04-30 11:44:30,754 - segment_embeddings - INFO - Created output directories in segmentation_results
-2025-04-30 11:44:30,754 - segment_embeddings - INFO - Building SAM2 model...
-2025-04-30 11:44:30,754 - segment_embeddings - INFO - Starting path: /Users/andrewdelacruz/e2e_sam2
-2025-04-30 11:44:30,782 - segment_embeddings - INFO - Using MPS (Apple Silicon). Note that SAM2 might give different outputs on MPS.
-2025-04-30 11:44:30,782 - segment_embeddings - INFO - Selected device: mps
-2025-04-30 11:44:30,782 - segment_embeddings - DEBUG - Loading SAM2 model configuration from config file
-2025-04-30 11:44:30,782 - segment_embeddings - DEBUG - Building SAM2 model with config: configs/sam2.1/sam2.1_hiera_l.yaml, checkpoint: checkpoints/sam2.1_hiera_large.pt, device: mps
-2025-04-30 11:44:32,261 - segment_embeddings - DEBUG - SAM2 model built successfully
-2025-04-30 11:44:32,261 - segment_embeddings - INFO - Using MPS (Apple Silicon). Note that SAM2 might give different outputs on MPS.
-2025-04-30 11:44:32,261 - segment_embeddings - INFO - Selected device: mps
-2025-04-30 11:44:32,377 - segment_embeddings - INFO - SAM2 model built successfully in 1.62 seconds
-2025-04-30 11:44:32,377 - segment_embeddings - DEBUG - SAM2 model type: <class 'sam2.modeling.sam2_base.SAM2Base'>
-2025-04-30 11:44:32,377 - segment_embeddings - INFO - Using MPS (Apple Silicon). Note that SAM2 might give different outputs on MPS.
-2025-04-30 11:44:32,377 - segment_embeddings - INFO - Selected device: mps
-2025-04-30 11:44:32,377 - segment_embeddings - INFO - Creating automatic mask generator for mps...
-2025-04-30 11:44:32,377 - segment_embeddings - INFO - Using mps-specific settings for mask generator
-2025-04-30 11:44:32,377 - segment_embeddings - DEBUG - Parameters: points_per_side=32, pred_iou_thresh=0.86, stability_score_thresh=0.92
-2025-04-30 11:44:32,537 - segment_embeddings - DEBUG - Mask generator created successfully: <class 'sam2.automatic_mask_generator.SAM2AutomaticMaskGenerator'>
-2025-04-30 11:44:32,537 - segment_embeddings - INFO - Skipping embedding generator initialization as requested
-2025-04-30 11:44:32,537 - segment_embeddings - INFO - Loading image from data/mjolnir_gt.jpeg
-2025-04-30 11:44:32,566 - segment_embeddings - DEBUG - Image file size: 5.97 KB
-2025-04-30 11:44:32,566 - segment_embeddings - INFO - Image loaded successfully: (316, 160, 3), dtype: uint8
-2025-04-30 11:44:32,566 - segment_embeddings - DEBUG - Converting image from BGR to RGB
-2025-04-30 11:44:32,570 - segment_embeddings - DEBUG - Image pixel range - Min: 0, Max: 255, Mean: 215.79
-2025-04-30 11:44:32,570 - segment_embeddings - INFO - Generating masks...
-2025-04-30 11:44:32,570 - segment_embeddings - INFO - Generating masks on mps device...
-2025-04-30 11:44:32,570 - segment_embeddings - DEBUG - Image type: <class 'numpy.ndarray'>, Shape: (316, 160, 3), dtype: uint8
-2025-04-30 11:44:32,570 - segment_embeddings - DEBUG - Image is numpy array, Min: 0, Max: 255, Mean: 215.79
-2025-04-30 11:44:32,570 - segment_embeddings - DEBUG - Attempting standard mask generation approach
-2025-04-30 11:44:32,570 - root - INFO - For numpy array image, we assume (HxWxC) format
-2025-04-30 11:44:32,626 - root - INFO - Computing image embeddings for the provided image...
-2025-04-30 11:44:36,534 - root - INFO - Image embeddings computed.
->>>>>>> c5fb2f23
+2025-04-30 18:46:46,400 - segment_embeddings - INFO - Starting segment_gemini_outputs.py
+2025-04-30 18:46:46,401 - segment_embeddings - INFO - Arguments: image=data/mjolnir_gt.jpeg, output=segmentation_results, max_segments=2, models=both
+2025-04-30 18:46:46,401 - segment_embeddings - INFO - Created output directories in segmentation_results
+2025-04-30 18:46:46,401 - segment_embeddings - INFO - Building SAM2 model...
+2025-04-30 18:46:46,401 - segment_embeddings - INFO - Starting path: /home/ubuntu/code/drew/e2e_sam2
+2025-04-30 18:46:46,538 - segment_embeddings - INFO - Using CUDA GPU for computation
+2025-04-30 18:46:46,561 - segment_embeddings - INFO - CUDA Device ID: 0
+2025-04-30 18:46:46,561 - segment_embeddings - INFO - CUDA Device Name: Tesla T4
+2025-04-30 18:46:46,562 - segment_embeddings - INFO - CUDA Memory Allocated: 0.00 MB
+2025-04-30 18:46:46,562 - segment_embeddings - INFO - CUDA Memory Reserved: 0.00 MB
+2025-04-30 18:46:46,562 - segment_embeddings - INFO - Selected device: cuda
+2025-04-30 18:46:46,562 - segment_embeddings - DEBUG - Loading SAM2 model configuration from config file
+2025-04-30 18:46:46,562 - segment_embeddings - DEBUG - Building SAM2 model with config: configs/sam2.1/sam2.1_hiera_l.yaml, checkpoint: checkpoints/sam2.1_hiera_large.pt, device: cuda
+2025-04-30 18:46:49,056 - segment_embeddings - DEBUG - SAM2 model built successfully
+2025-04-30 18:46:49,056 - segment_embeddings - INFO - Using CUDA GPU for computation
+2025-04-30 18:46:49,056 - segment_embeddings - INFO - CUDA Device ID: 0
+2025-04-30 18:46:49,056 - segment_embeddings - INFO - CUDA Device Name: Tesla T4
+2025-04-30 18:46:49,056 - segment_embeddings - INFO - CUDA Memory Allocated: 1000.91 MB
+2025-04-30 18:46:49,056 - segment_embeddings - INFO - CUDA Memory Reserved: 1052.00 MB
+2025-04-30 18:46:49,056 - segment_embeddings - INFO - Selected device: cuda
+2025-04-30 18:46:49,057 - segment_embeddings - DEBUG - CUDA Memory Allocated: 1000.91 MB
+2025-04-30 18:46:49,057 - segment_embeddings - DEBUG - CUDA Memory Reserved: 1052.00 MB
+2025-04-30 18:46:49,186 - segment_embeddings - DEBUG - After GC - CUDA Memory Allocated: 1000.91 MB
+2025-04-30 18:46:49,186 - segment_embeddings - INFO - SAM2 model built successfully in 2.78 seconds
+2025-04-30 18:46:49,186 - segment_embeddings - DEBUG - SAM2 model type: <class 'sam2.modeling.sam2_base.SAM2Base'>
+2025-04-30 18:46:49,186 - segment_embeddings - INFO - Using CUDA GPU for computation
+2025-04-30 18:46:49,186 - segment_embeddings - INFO - CUDA Device ID: 0
+2025-04-30 18:46:49,186 - segment_embeddings - INFO - CUDA Device Name: Tesla T4
+2025-04-30 18:46:49,187 - segment_embeddings - INFO - CUDA Memory Allocated: 1000.91 MB
+2025-04-30 18:46:49,187 - segment_embeddings - INFO - CUDA Memory Reserved: 1052.00 MB
+2025-04-30 18:46:49,187 - segment_embeddings - INFO - Selected device: cuda
+2025-04-30 18:46:49,187 - segment_embeddings - INFO - Creating automatic mask generator for cuda...
+2025-04-30 18:46:49,187 - segment_embeddings - INFO - Using CUDA-specific settings for mask generator
+2025-04-30 18:46:49,187 - segment_embeddings - DEBUG - Parameters: points_per_side=32, pred_iou_thresh=0.86, stability_score_thresh=0.92
+2025-04-30 18:46:49,326 - segment_embeddings - DEBUG - Mask generator created successfully: <class 'sam2.automatic_mask_generator.SAM2AutomaticMaskGenerator'>
+2025-04-30 18:46:49,326 - segment_embeddings - INFO - Skipping embedding generator initialization as requested
+2025-04-30 18:46:49,326 - segment_embeddings - INFO - Loading image from data/mjolnir_gt.jpeg
+2025-04-30 18:46:49,327 - segment_embeddings - DEBUG - Image file size: 5.97 KB
+2025-04-30 18:46:49,327 - segment_embeddings - INFO - Image loaded successfully: (316, 160, 3), dtype: uint8
+2025-04-30 18:46:49,327 - segment_embeddings - DEBUG - Converting image from BGR to RGB
+2025-04-30 18:46:49,327 - segment_embeddings - DEBUG - Image pixel range - Min: 0, Max: 255, Mean: 215.79
+2025-04-30 18:46:49,327 - segment_embeddings - INFO - Generating masks...
+2025-04-30 18:46:49,327 - segment_embeddings - INFO - Generating masks on cuda device...
+2025-04-30 18:46:49,327 - segment_embeddings - DEBUG - Image type: <class 'numpy.ndarray'>, Shape: (316, 160, 3), dtype: uint8
+2025-04-30 18:46:49,328 - segment_embeddings - DEBUG - Image is numpy array, Min: 0, Max: 255, Mean: 215.79
+2025-04-30 18:46:49,328 - segment_embeddings - DEBUG - Attempting standard mask generation approach
+2025-04-30 18:46:49,328 - root - INFO - For numpy array image, we assume (HxWxC) format
+2025-04-30 18:46:49,407 - root - INFO - Computing image embeddings for the provided image...
+2025-04-30 18:46:50,119 - root - INFO - Image embeddings computed.
+2025-04-30 18:46:53,751 - root - INFO - For numpy array image, we assume (HxWxC) format
+2025-04-30 18:46:53,779 - root - INFO - Computing image embeddings for the provided image...
+2025-04-30 18:46:53,801 - root - INFO - Image embeddings computed.
+2025-04-30 18:46:55,210 - root - INFO - For numpy array image, we assume (HxWxC) format
+2025-04-30 18:46:55,218 - root - INFO - Computing image embeddings for the provided image...
+2025-04-30 18:46:55,239 - root - INFO - Image embeddings computed.
+2025-04-30 18:46:56,647 - root - INFO - For numpy array image, we assume (HxWxC) format
+2025-04-30 18:46:56,655 - root - INFO - Computing image embeddings for the provided image...
+2025-04-30 18:46:56,676 - root - INFO - Image embeddings computed.
+2025-04-30 18:46:58,084 - root - INFO - For numpy array image, we assume (HxWxC) format
+2025-04-30 18:46:58,093 - root - INFO - Computing image embeddings for the provided image...
+2025-04-30 18:46:58,114 - root - INFO - Image embeddings computed.
+2025-04-30 18:46:59,521 - segment_embeddings - WARNING - IndexError in mask generation: too many indices for tensor of dimension 1
+2025-04-30 18:46:59,522 - segment_embeddings - DEBUG - Error details: Traceback (most recent call last):
+  File "/home/ubuntu/code/drew/e2e_sam2/e2e_pipeline_v2/experiments/segment_gemini_outputs.py", line 191, in safe_generate_masks
+    masks = mask_generator.generate(image)
+            ^^^^^^^^^^^^^^^^^^^^^^^^^^^^^^
+  File "/home/ubuntu/code/drew/e2e_sam2/venv/lib/python3.12/site-packages/torch/utils/_contextlib.py", line 116, in decorate_context
+    return func(*args, **kwargs)
+           ^^^^^^^^^^^^^^^^^^^^^
+  File "/home/ubuntu/code/drew/sam2/sam2/automatic_mask_generator.py", line 196, in generate
+    mask_data = self._generate_masks(image)
+                ^^^^^^^^^^^^^^^^^^^^^^^^^^^
+  File "/home/ubuntu/code/drew/sam2/sam2/automatic_mask_generator.py", line 239, in _generate_masks
+    scores = 1 / box_area(data["crop_boxes"])
+                 ^^^^^^^^^^^^^^^^^^^^^^^^^^^^
+  File "/home/ubuntu/code/drew/e2e_sam2/venv/lib/python3.12/site-packages/torchvision/ops/boxes.py", line 251, in box_area
+    return (boxes[:, 2] - boxes[:, 0]) * (boxes[:, 3] - boxes[:, 1])
+            ~~~~~^^^^^^
+IndexError: too many indices for tensor of dimension 1
+
+2025-04-30 18:46:59,523 - segment_embeddings - WARNING - Dimension error in mask generation: too many indices for tensor of dimension 1
+2025-04-30 18:46:59,523 - segment_embeddings - INFO - Trying fallback approach...
+2025-04-30 18:46:59,523 - segment_embeddings - DEBUG - Converting numpy array to tensor. Original shape: (316, 160, 3)
+2025-04-30 18:46:59,523 - segment_embeddings - DEBUG - Image is in HWC format, converting to BCHW
+2025-04-30 18:46:59,523 - segment_embeddings - DEBUG - Created tensor with shape: torch.Size([1, 3, 316, 160]), dtype: torch.uint8
+2025-04-30 18:46:59,523 - segment_embeddings - DEBUG - Moved tensor to cuda
+2025-04-30 18:46:59,523 - segment_embeddings - DEBUG - Tensor device: cuda:0, requires_grad: False
+2025-04-30 18:46:59,523 - segment_embeddings - DEBUG - Attempting mask generation with tensor
+2025-04-30 18:46:59,523 - segment_embeddings - ERROR - Fallback approach failed: Image format not supported
+2025-04-30 18:46:59,524 - segment_embeddings - DEBUG - Fallback error details: Traceback (most recent call last):
+  File "/home/ubuntu/code/drew/e2e_sam2/e2e_pipeline_v2/experiments/segment_gemini_outputs.py", line 191, in safe_generate_masks
+    masks = mask_generator.generate(image)
+            ^^^^^^^^^^^^^^^^^^^^^^^^^^^^^^
+  File "/home/ubuntu/code/drew/e2e_sam2/venv/lib/python3.12/site-packages/torch/utils/_contextlib.py", line 116, in decorate_context
+    return func(*args, **kwargs)
+           ^^^^^^^^^^^^^^^^^^^^^
+  File "/home/ubuntu/code/drew/sam2/sam2/automatic_mask_generator.py", line 196, in generate
+    mask_data = self._generate_masks(image)
+                ^^^^^^^^^^^^^^^^^^^^^^^^^^^
+  File "/home/ubuntu/code/drew/sam2/sam2/automatic_mask_generator.py", line 239, in _generate_masks
+    scores = 1 / box_area(data["crop_boxes"])
+                 ^^^^^^^^^^^^^^^^^^^^^^^^^^^^
+  File "/home/ubuntu/code/drew/e2e_sam2/venv/lib/python3.12/site-packages/torchvision/ops/boxes.py", line 251, in box_area
+    return (boxes[:, 2] - boxes[:, 0]) * (boxes[:, 3] - boxes[:, 1])
+            ~~~~~^^^^^^
+IndexError: too many indices for tensor of dimension 1
+
+During handling of the above exception, another exception occurred:
+
+Traceback (most recent call last):
+  File "/home/ubuntu/code/drew/e2e_sam2/e2e_pipeline_v2/experiments/segment_gemini_outputs.py", line 228, in safe_generate_masks
+    masks = mask_generator.generate(image_tensor)
+            ^^^^^^^^^^^^^^^^^^^^^^^^^^^^^^^^^^^^^
+  File "/home/ubuntu/code/drew/e2e_sam2/venv/lib/python3.12/site-packages/torch/utils/_contextlib.py", line 116, in decorate_context
+    return func(*args, **kwargs)
+           ^^^^^^^^^^^^^^^^^^^^^
+  File "/home/ubuntu/code/drew/sam2/sam2/automatic_mask_generator.py", line 196, in generate
+    mask_data = self._generate_masks(image)
+                ^^^^^^^^^^^^^^^^^^^^^^^^^^^
+  File "/home/ubuntu/code/drew/sam2/sam2/automatic_mask_generator.py", line 233, in _generate_masks
+    crop_data = self._process_crop(image, crop_box, layer_idx, orig_size)
+                ^^^^^^^^^^^^^^^^^^^^^^^^^^^^^^^^^^^^^^^^^^^^^^^^^^^^^^^^^
+  File "/home/ubuntu/code/drew/sam2/sam2/automatic_mask_generator.py", line 262, in _process_crop
+    self.predictor.set_image(cropped_im)
+  File "/home/ubuntu/code/drew/e2e_sam2/venv/lib/python3.12/site-packages/torch/utils/_contextlib.py", line 116, in decorate_context
+    return func(*args, **kwargs)
+           ^^^^^^^^^^^^^^^^^^^^^
+  File "/home/ubuntu/code/drew/sam2/sam2/sam2_image_predictor.py", line 108, in set_image
+    raise NotImplementedError("Image format not supported")
+NotImplementedError: Image format not supported
+
+2025-04-30 18:46:59,524 - segment_embeddings - ERROR - Failed to generate masks: Fallback approach failed: Image format not supported