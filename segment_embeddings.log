--- conflicted
+++ resolved
@@ -139,76 +139,6 @@
     return (boxes[:, 2] - boxes[:, 0]) * (boxes[:, 3] - boxes[:, 1])
             ~~~~~^^^^^^
 IndexError: too many indices for tensor of dimension 1
-<<<<<<< HEAD
-2025-04-30 11:44:30,753 - segment_embeddings - INFO - Starting segment_gemini_outputs.py
-2025-04-30 11:44:30,754 - segment_embeddings - INFO - Arguments: image=data/mjolnir_gt.jpeg, output=segmentation_results, max_segments=2, models=both
-2025-04-30 11:44:30,754 - segment_embeddings - INFO - Created output directories in segmentation_results
-2025-04-30 11:44:30,754 - segment_embeddings - INFO - Building SAM2 model...
-2025-04-30 11:44:30,754 - segment_embeddings - INFO - Starting path: /Users/andrewdelacruz/e2e_sam2
-2025-04-30 11:44:30,782 - segment_embeddings - INFO - Using MPS (Apple Silicon). Note that SAM2 might give different outputs on MPS.
-2025-04-30 11:44:30,782 - segment_embeddings - INFO - Selected device: mps
-2025-04-30 11:44:30,782 - segment_embeddings - DEBUG - Loading SAM2 model configuration from config file
-2025-04-30 11:44:30,782 - segment_embeddings - DEBUG - Building SAM2 model with config: configs/sam2.1/sam2.1_hiera_l.yaml, checkpoint: checkpoints/sam2.1_hiera_large.pt, device: mps
-2025-04-30 11:44:32,261 - segment_embeddings - DEBUG - SAM2 model built successfully
-2025-04-30 11:44:32,261 - segment_embeddings - INFO - Using MPS (Apple Silicon). Note that SAM2 might give different outputs on MPS.
-2025-04-30 11:44:32,261 - segment_embeddings - INFO - Selected device: mps
-2025-04-30 11:44:32,377 - segment_embeddings - INFO - SAM2 model built successfully in 1.62 seconds
-2025-04-30 11:44:32,377 - segment_embeddings - DEBUG - SAM2 model type: <class 'sam2.modeling.sam2_base.SAM2Base'>
-2025-04-30 11:44:32,377 - segment_embeddings - INFO - Using MPS (Apple Silicon). Note that SAM2 might give different outputs on MPS.
-2025-04-30 11:44:32,377 - segment_embeddings - INFO - Selected device: mps
-2025-04-30 11:44:32,377 - segment_embeddings - INFO - Creating automatic mask generator for mps...
-2025-04-30 11:44:32,377 - segment_embeddings - INFO - Using mps-specific settings for mask generator
-2025-04-30 11:44:32,377 - segment_embeddings - DEBUG - Parameters: points_per_side=32, pred_iou_thresh=0.86, stability_score_thresh=0.92
-2025-04-30 11:44:32,537 - segment_embeddings - DEBUG - Mask generator created successfully: <class 'sam2.automatic_mask_generator.SAM2AutomaticMaskGenerator'>
-2025-04-30 11:44:32,537 - segment_embeddings - INFO - Skipping embedding generator initialization as requested
-2025-04-30 11:44:32,537 - segment_embeddings - INFO - Loading image from data/mjolnir_gt.jpeg
-2025-04-30 11:44:32,566 - segment_embeddings - DEBUG - Image file size: 5.97 KB
-2025-04-30 11:44:32,566 - segment_embeddings - INFO - Image loaded successfully: (316, 160, 3), dtype: uint8
-2025-04-30 11:44:32,566 - segment_embeddings - DEBUG - Converting image from BGR to RGB
-2025-04-30 11:44:32,570 - segment_embeddings - DEBUG - Image pixel range - Min: 0, Max: 255, Mean: 215.79
-2025-04-30 11:44:32,570 - segment_embeddings - INFO - Generating masks...
-2025-04-30 11:44:32,570 - segment_embeddings - INFO - Generating masks on mps device...
-2025-04-30 11:44:32,570 - segment_embeddings - DEBUG - Image type: <class 'numpy.ndarray'>, Shape: (316, 160, 3), dtype: uint8
-2025-04-30 11:44:32,570 - segment_embeddings - DEBUG - Image is numpy array, Min: 0, Max: 255, Mean: 215.79
-2025-04-30 11:44:32,570 - segment_embeddings - DEBUG - Attempting standard mask generation approach
-2025-04-30 11:44:32,570 - root - INFO - For numpy array image, we assume (HxWxC) format
-2025-04-30 11:44:32,626 - root - INFO - Computing image embeddings for the provided image...
-2025-04-30 11:44:36,534 - root - INFO - Image embeddings computed.
-2025-04-30 12:00:13,404 - segment_embeddings - INFO - Starting segment_gemini_outputs.py
-2025-04-30 12:00:13,405 - segment_embeddings - INFO - Arguments: image=data/mjolnir_gt.jpeg, output=segmentation_results, max_segments=2, models=both
-2025-04-30 12:00:13,405 - segment_embeddings - INFO - Created output directories in segmentation_results
-2025-04-30 12:00:13,405 - segment_embeddings - INFO - Building SAM2 model...
-2025-04-30 12:00:13,405 - segment_embeddings - INFO - Starting path: /Users/andrewdelacruz/e2e_sam2
-2025-04-30 12:00:13,430 - segment_embeddings - INFO - Using MPS (Apple Silicon). Note that SAM2 might give different outputs on MPS.
-2025-04-30 12:00:13,430 - segment_embeddings - INFO - Selected device: mps
-2025-04-30 12:00:13,430 - segment_embeddings - DEBUG - Loading SAM2 model configuration from config file
-2025-04-30 12:00:13,430 - segment_embeddings - DEBUG - Building SAM2 model with config: configs/sam2.1/sam2.1_hiera_l.yaml, checkpoint: checkpoints/sam2.1_hiera_large.pt, device: mps
-2025-04-30 12:00:14,903 - segment_embeddings - DEBUG - SAM2 model built successfully
-2025-04-30 12:00:14,903 - segment_embeddings - INFO - Using MPS (Apple Silicon). Note that SAM2 might give different outputs on MPS.
-2025-04-30 12:00:14,903 - segment_embeddings - INFO - Selected device: mps
-2025-04-30 12:00:15,004 - segment_embeddings - INFO - SAM2 model built successfully in 1.60 seconds
-2025-04-30 12:00:15,004 - segment_embeddings - DEBUG - SAM2 model type: <class 'sam2.modeling.sam2_base.SAM2Base'>
-2025-04-30 12:00:15,004 - segment_embeddings - INFO - Using MPS (Apple Silicon). Note that SAM2 might give different outputs on MPS.
-2025-04-30 12:00:15,004 - segment_embeddings - INFO - Selected device: mps
-2025-04-30 12:00:15,004 - segment_embeddings - INFO - Creating automatic mask generator for mps...
-2025-04-30 12:00:15,004 - segment_embeddings - INFO - Using mps-specific settings for mask generator
-2025-04-30 12:00:15,004 - segment_embeddings - DEBUG - Parameters: points_per_side=32, pred_iou_thresh=0.86, stability_score_thresh=0.92
-2025-04-30 12:00:15,112 - segment_embeddings - DEBUG - Mask generator created successfully: <class 'sam2.automatic_mask_generator.SAM2AutomaticMaskGenerator'>
-2025-04-30 12:00:15,112 - segment_embeddings - INFO - Skipping embedding generator initialization as requested
-2025-04-30 12:00:15,112 - segment_embeddings - INFO - Loading image from data/mjolnir_gt.jpeg
-2025-04-30 12:00:15,117 - segment_embeddings - DEBUG - Image file size: 5.97 KB
-2025-04-30 12:00:15,117 - segment_embeddings - INFO - Image loaded successfully: (316, 160, 3), dtype: uint8
-2025-04-30 12:00:15,117 - segment_embeddings - DEBUG - Converting image from BGR to RGB
-2025-04-30 12:00:15,119 - segment_embeddings - DEBUG - Image pixel range - Min: 0, Max: 255, Mean: 215.79
-2025-04-30 12:00:15,119 - segment_embeddings - INFO - Generating masks...
-2025-04-30 12:00:15,119 - segment_embeddings - INFO - Generating masks on mps device...
-2025-04-30 12:00:15,119 - segment_embeddings - DEBUG - Image type: <class 'numpy.ndarray'>, Shape: (316, 160, 3), dtype: uint8
-2025-04-30 12:00:15,120 - segment_embeddings - DEBUG - Image is numpy array, Min: 0, Max: 255, Mean: 215.79
-2025-04-30 12:00:15,120 - segment_embeddings - DEBUG - Attempting standard mask generation approach
-2025-04-30 12:00:15,120 - root - INFO - For numpy array image, we assume (HxWxC) format
-2025-04-30 12:00:15,173 - root - INFO - Computing image embeddings for the provided image...
-2025-04-30 12:00:19,693 - root - INFO - Image embeddings computed.
-=======
 2025-04-30 18:36:24,673 - segment_embeddings - INFO - Starting segment_gemini_outputs.py
 2025-04-30 18:36:24,674 - segment_embeddings - INFO - Arguments: image=data/mjolnir_gt.jpeg, output=segmentation_results, max_segments=None, models=both
 2025-04-30 18:36:24,674 - segment_embeddings - INFO - Created output directories in segmentation_results
@@ -673,5 +603,4 @@
     raise NotImplementedError("Image format not supported")
 NotImplementedError: Image format not supported
 
-2025-04-30 18:49:12,898 - segment_embeddings - ERROR - Failed to generate masks: Fallback approach failed: Image format not supported
->>>>>>> 1b3ea60e
+2025-04-30 18:49:12,898 - segment_embeddings - ERROR - Failed to generate masks: Fallback approach failed: Image format not supported