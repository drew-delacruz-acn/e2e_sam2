--- conflicted
+++ resolved
@@ -121,17 +121,8 @@
     intersection = np.logical_and(pred_binary, gt_binary).sum()
     union = np.logical_or(pred_binary, gt_binary).sum()
     
-<<<<<<< HEAD
-    # Load model
-    print(os.getcwd())
-    print(f"Loading model from {args.sam2_checkpoint}")
-    print(f"Loading model config from {args.model_cfg}")
-    sam2_model = build_sam2(args.model_cfg, args.sam2_checkpoint, device=device)
-    predictor = SAM2ImagePredictor(sam2_model)
-=======
     # Compute IoU (Intersection over Union)
     iou = intersection / union if union > 0 else 0
->>>>>>> cd9c5d39
     
     # Compute Dice coefficient
     dice = (2 * intersection) / (pred_binary.sum() + gt_binary.sum()) if (pred_binary.sum() + gt_binary.sum()) > 0 else 0
